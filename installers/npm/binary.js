--- conflicted
+++ resolved
@@ -3,11 +3,7 @@
 const cTable = require("console.table");
 const libc = require("detect-libc");
 const { join } = require("path");
-<<<<<<< HEAD
-=======
-const { spawnSync } = require("child_process");
 const { configureProxy } = require("axios-proxy-builder");
->>>>>>> a71db304
 
 const error = (msg) => {
   console.error(msg);
@@ -115,8 +111,8 @@
 
 const install = () => {
   const binary = getBinary();
-<<<<<<< HEAD
-  binary.install();
+  const proxy = configureProxy(binary.url);
+  binary.install(proxy);
 
   // use setTimeout so the message prints after the install happens.
   setTimeout(() => {
@@ -130,35 +126,6 @@
     ),
       400;
   });
-=======
-
-  const proxy = configureProxy(binary.url);
-
-  binary.install(proxy);
-
-  let pluginInstallCommand = `${binary.binaryPath} install --plugin`;
-  let commands = [
-    `${pluginInstallCommand} supergraph@latest-0`,
-    `${pluginInstallCommand} supergraph@latest-2`,
-  ];
-  for (command of commands) {
-    try {
-      spawnSync(command, {
-        stdio: "inherit",
-        shell: true,
-      });
-    } catch (e) {
-      console.error(
-        `'${command.replace(
-          binary.binaryPath,
-          binary.name
-        )}' failed with message '${
-          e.message
-        }'. 'rover supergraph compose' might not work properly on your machine.`
-      );
-    }
-  }
->>>>>>> a71db304
 };
 
 module.exports = {
