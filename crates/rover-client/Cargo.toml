--- conflicted
+++ resolved
@@ -17,13 +17,8 @@
 git2 = { version = "0.13.20", default-features = false, features = ["vendored-openssl"] }
 graphql_client = "0.9"
 http = "0.2"
-<<<<<<< HEAD
-reqwest = {version = "0.11", default-features = false, features = ["json", "blocking", "rustls-tls", "gzip"]}
+reqwest = { version = "0.11", default-features = false, features = ["blocking", "brotli", "gzip", "json", "native-tls-vendored"] }
 regex = "1"
-=======
-regex = "1.5.4"
-reqwest = {version = "0.11", default-features = false, features = ["blocking", "json"]}
->>>>>>> acea4518
 sdl-encoder = {path = "../sdl-encoder"}
 semver = "1"
 serde = "1"
