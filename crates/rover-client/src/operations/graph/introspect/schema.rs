//! Schema encoding module used to work with Introspection result.
//!
//! More information on Schema Definition language(SDL) can be found in [this
//! documentation](https://www.apollographql.com/docs/apollo-server/schema/schema/).
//!
use apollo_encoder::{
    Argument, Directive, DirectiveDefinition, Document as SDL, EnumDefinition, EnumValue,
    FieldDefinition, InputField, InputObjectDefinition, InputValueDef, InterfaceDefinition,
    ObjectDefinition, ScalarDefinition, SchemaDefinition, Type_, UnionDefinition, Value,
};
use serde::Deserialize;
use std::convert::TryFrom;

use crate::operations::graph::introspect::runner::graph_introspect_query;

type FullTypeField = graph_introspect_query::FullTypeFields;
type FullTypeInputField = graph_introspect_query::FullTypeInputFields;
type FullTypeFieldArg = graph_introspect_query::FullTypeFieldsArgs;
type IntrospectionResult = graph_introspect_query::ResponseData;
type SchemaMutationType = graph_introspect_query::GraphIntrospectQuerySchemaMutationType;
type SchemaQueryType = graph_introspect_query::GraphIntrospectQuerySchemaQueryType;
type SchemaType = graph_introspect_query::GraphIntrospectQuerySchemaTypes;
type SchemaDirective = graph_introspect_query::GraphIntrospectQuerySchemaDirectives;
type SchemaSubscriptionType = graph_introspect_query::GraphIntrospectQuerySchemaSubscriptionType;
type __TypeKind = graph_introspect_query::__TypeKind;

// Represents GraphQL types we will not be encoding to SDL.
const GRAPHQL_NAMED_TYPES: [&str; 13] = [
    "__Schema",
    "__Type",
    "__TypeKind",
    "__Field",
    "__InputValue",
    "__EnumValue",
    "__DirectiveLocation",
    "__Directive",
    "Boolean",
    "Float",
    "String",
    "Int",
    "ID",
];

// Represents GraphQL directives we will not be encoding to SDL.
const SPECIFIED_DIRECTIVES: [&str; 3] = ["skip", "include", "deprecated"];

/// A representation of a GraphQL Schema.
///
/// Contains Schema Types and Directives.
#[derive(Debug, Deserialize)]
#[serde(rename_all = "camelCase")]
pub struct Schema {
    types: Vec<SchemaType>,
    directives: Vec<SchemaDirective>,
    mutation_type: Option<SchemaMutationType>,
    query_type: SchemaQueryType,
    subscription_type: Option<SchemaSubscriptionType>,
}

impl Schema {
    /// Encode Schema into an SDL.
    pub fn encode(self) -> String {
        let mut sdl = SDL::new();

        // When we have a defined mutation and subscription, we record
        // everything to Schema Definition.
        // https://www.apollographql.com/docs/graphql-subscriptions/subscriptions-to-schema/
        if self.mutation_type.is_some() | self.subscription_type.is_some() {
            let mut schema_def = SchemaDefinition::new();
            if let Some(mutation_type) = self.mutation_type {
                schema_def.mutation(mutation_type.name.unwrap());
            }
            if let Some(subscription_type) = self.subscription_type {
                schema_def.subscription(subscription_type.name.unwrap());
            }
            if let Some(name) = self.query_type.name {
                schema_def.query(name);
            }
            sdl.schema(schema_def);
        } else if let Some(name) = self.query_type.name {
            // If we don't have a mutation or a subscription, but do have a
            // query type, only create a Schema Definition when it's something
            // other than `Query`.
            if name != "Query" {
                let mut schema_def = SchemaDefinition::new();
                schema_def.query(name);
                sdl.schema(schema_def);
            }
        }

        // Exclude GraphQL directives like 'skip' and 'include' before encoding directives.
        self.directives
            .into_iter()
            .filter(|directive| !SPECIFIED_DIRECTIVES.contains(&directive.name.as_str()))
            .for_each(|directive| Self::encode_directives(directive, &mut sdl));

        // Exclude GraphQL named types like __Schema before encoding full type.
        self.types
            .into_iter()
            .filter(|type_| match type_.name.as_deref() {
                Some(name) => !GRAPHQL_NAMED_TYPES.contains(&name),
                None => false,
            })
            .for_each(|type_| Self::encode_full_type(type_, &mut sdl));

        sdl.to_string()
    }

    fn encode_directives(directive: SchemaDirective, sdl: &mut SDL) {
        let mut directive_ = DirectiveDefinition::new(directive.name);
        directive_.description(directive.description);
        for arg in directive.args {
            let input_value = Self::encode_arg(arg);
            directive_.arg(input_value);
        }

        for location in directive.locations {
            // Location is of a __DirectiveLocation enum that doesn't implement
            // Display (meaning we can't just do .to_string). This next line
            // just forces it into a String with format! debug.
            directive_.location(format!("{:?}", location));
        }

        sdl.directive(directive_)
    }

    fn encode_full_type(type_: SchemaType, sdl: &mut SDL) {
        match type_.kind {
            __TypeKind::OBJECT => {
<<<<<<< HEAD
                let mut object_def = ObjectDefinition::new(type_.name.unwrap_or_else(String::new));
=======
                let mut object_def = ObjectDef::new(type_.name.unwrap_or_default());
>>>>>>> 947ab1cf
                object_def.description(type_.description);
                if let Some(interfaces) = type_.interfaces {
                    for interface in interfaces {
                        object_def.interface(interface.name.unwrap_or_default());
                    }
                }
                if let Some(field) = type_.fields {
                    for f in field {
                        let field_def = Self::encode_field(f);
                        object_def.field(field_def);
                    }
                    sdl.object(object_def);
                }
            }
            __TypeKind::INPUT_OBJECT => {
<<<<<<< HEAD
                let mut input_def =
                    InputObjectDefinition::new(type_.name.unwrap_or_else(String::new));
=======
                let mut input_def = InputObjectDef::new(type_.name.unwrap_or_default());
>>>>>>> 947ab1cf
                input_def.description(type_.description);
                if let Some(field) = type_.input_fields {
                    for f in field {
                        let input_field_def = Self::encode_input_field(f);
                        input_def.field(input_field_def);
                    }
                    sdl.input_object_(input_def);
                }
            }
            __TypeKind::INTERFACE => {
<<<<<<< HEAD
                let mut interface_def =
                    InterfaceDefinition::new(type_.name.unwrap_or_else(String::new));
=======
                let mut interface_def = InterfaceDef::new(type_.name.unwrap_or_default());
>>>>>>> 947ab1cf
                interface_def.description(type_.description);
                if let Some(interfaces) = type_.interfaces {
                    for interface in interfaces {
                        interface_def.interface(interface.name.unwrap_or_default());
                    }
                }
                if let Some(field) = type_.fields {
                    for f in field {
                        let field_def = Self::encode_field(f);
                        interface_def.field(field_def);
                    }
                    sdl.interface(interface_def);
                }
            }
            __TypeKind::SCALAR => {
<<<<<<< HEAD
                let mut scalar_def = ScalarDefinition::new(type_.name.unwrap_or_else(String::new));
=======
                let mut scalar_def = ScalarDef::new(type_.name.unwrap_or_default());
>>>>>>> 947ab1cf
                scalar_def.description(type_.description);
                sdl.scalar(scalar_def);
            }
            __TypeKind::UNION => {
<<<<<<< HEAD
                let mut union_def = UnionDefinition::new(type_.name.unwrap_or_else(String::new));
=======
                let mut union_def = UnionDef::new(type_.name.unwrap_or_default());
>>>>>>> 947ab1cf
                union_def.description(type_.description);
                if let Some(possible_types) = type_.possible_types {
                    for possible_type in possible_types {
                        union_def.member(possible_type.name.unwrap_or_default());
                    }
                }
                sdl.union(union_def);
            }
            __TypeKind::ENUM => {
<<<<<<< HEAD
                let mut enum_def = EnumDefinition::new(type_.name.unwrap_or_else(String::new));
=======
                let mut enum_def = EnumDef::new(type_.name.unwrap_or_default());
>>>>>>> 947ab1cf
                enum_def.description(type_.description);
                if let Some(enums) = type_.enum_values {
                    for enum_ in enums {
                        let mut enum_value = EnumValue::new(enum_.name);
                        enum_value.description(enum_.description);

                        if enum_.is_deprecated {
                            enum_value
                                .directive(create_deprecated_directive(enum_.deprecation_reason));
                        }

                        enum_def.value(enum_value);
                    }
                }
                sdl.enum_(enum_def);
            }
            _ => (),
        }
    }

    fn encode_field(field: FullTypeField) -> FieldDefinition {
        let ty = Self::encode_type(field.type_);
        let mut field_def = FieldDefinition::new(field.name, ty);

        for value in field.args {
            let field_value = Self::encode_arg(value);
            field_def.arg(field_value);
        }

        if field.is_deprecated {
            field_def.directive(create_deprecated_directive(field.deprecation_reason));
        }
        field_def.description(field.description);
        field_def
    }

    fn encode_input_field(field: FullTypeInputField) -> InputField {
        let ty = Self::encode_type(field.type_);
        let mut field_def = InputField::new(field.name, ty);

        field_def.default(field.default_value);
        field_def.description(field.description);
        field_def
    }

    fn encode_arg(value: FullTypeFieldArg) -> InputValueDef {
        let ty = Self::encode_type(value.type_);
        let mut value_def = InputValueDef::new(value.name, ty);

        value_def.default(value.default_value);
        value_def.description(value.description);
        value_def
    }

    fn encode_type(ty: impl OfType) -> Type_ {
        use graph_introspect_query::__TypeKind::*;
        match ty.kind() {
            SCALAR | OBJECT | INTERFACE | UNION | ENUM | INPUT_OBJECT => Type_::NamedType {
                name: ty.name().unwrap().to_string(),
            },
            NON_NULL => {
                let ty = Self::encode_type(ty.of_type().unwrap());
                Type_::NonNull { ty: Box::new(ty) }
            }
            LIST => {
                let ty = Self::encode_type(ty.of_type().unwrap());
                Type_::List { ty: Box::new(ty) }
            }
            Other(ty) => panic!("Unknown type: {}", ty),
        }
    }
}

impl TryFrom<IntrospectionResult> for Schema {
    type Error = &'static str;

    fn try_from(src: IntrospectionResult) -> Result<Self, Self::Error> {
        match src.schema {
            Some(s) => Ok(Self {
                types: s.types,
                directives: s.directives,
                mutation_type: s.mutation_type,
                query_type: s.query_type,
                subscription_type: s.subscription_type,
            }),
            None => Err("Schema not found in Introspection Result."),
        }
    }
}

/// This trait is used to be able to iterate over ofType fields in
/// IntrospectionResponse.
pub trait OfType {
    type TypeRef: OfType;

    fn kind(&self) -> &__TypeKind;
    fn name(&self) -> Option<&str>;
    fn of_type(self) -> Option<Self::TypeRef>;
}

macro_rules! impl_of_type {
    ($target:ty, $assoc:ty) => {
        impl OfType for $target {
            type TypeRef = $assoc;

            fn kind(&self) -> &__TypeKind {
                &self.kind
            }

            fn name(&self) -> Option<&str> {
                self.name.as_deref()
            }

            fn of_type(self) -> Option<Self::TypeRef> {
                self.of_type
            }
        }
    };
}

impl_of_type!(
    graph_introspect_query::TypeRef,
    graph_introspect_query::TypeRefOfType
);

impl_of_type!(
    graph_introspect_query::TypeRefOfType,
    graph_introspect_query::TypeRefOfTypeOfType
);

impl_of_type!(
    graph_introspect_query::TypeRefOfTypeOfType,
    graph_introspect_query::TypeRefOfTypeOfTypeOfType
);

impl_of_type!(
    graph_introspect_query::TypeRefOfTypeOfTypeOfType,
    graph_introspect_query::TypeRefOfTypeOfTypeOfTypeOfType
);

impl_of_type!(
    graph_introspect_query::TypeRefOfTypeOfTypeOfTypeOfType,
    graph_introspect_query::TypeRefOfTypeOfTypeOfTypeOfTypeOfType
);

impl_of_type!(
    graph_introspect_query::TypeRefOfTypeOfTypeOfTypeOfTypeOfType,
    graph_introspect_query::TypeRefOfTypeOfTypeOfTypeOfTypeOfTypeOfType
);

impl_of_type!(
    graph_introspect_query::TypeRefOfTypeOfTypeOfTypeOfTypeOfTypeOfType,
    graph_introspect_query::TypeRefOfTypeOfTypeOfTypeOfTypeOfTypeOfTypeOfType
);

// NOTE(lrlna): This is a **hack**. This makes sure that the last possible
// generated ofType by graphql_client can return a None for of_type method.
impl OfType for graph_introspect_query::TypeRefOfTypeOfTypeOfTypeOfTypeOfTypeOfTypeOfType {
    type TypeRef = graph_introspect_query::TypeRefOfTypeOfTypeOfTypeOfTypeOfTypeOfTypeOfType;

    fn kind(&self) -> &graph_introspect_query::__TypeKind {
        &self.kind
    }

    fn name(&self) -> Option<&str> {
        self.name.as_deref()
    }

    fn of_type(self) -> Option<Self::TypeRef> {
        None
    }
}

fn create_deprecated_directive(reason: Option<String>) -> Directive {
    let mut deprecated_directive = Directive::new(String::from("deprecated"));
    if let Some(reason) = reason {
        deprecated_directive.arg(Argument::new(String::from("reason"), Value::String(reason)));
    }

    deprecated_directive
}

#[cfg(test)]
mod tests {
    use super::*;

    use graphql_client::Response;
    use indoc::indoc;
    use pretty_assertions::assert_eq;
    use std::convert::TryFrom;
    use std::fs::File;

    use crate::operations::graph::introspect::types::QueryResponseData;

    #[test]
    fn it_builds_simple_schema() {
        let file = File::open("src/operations/graph/introspect/fixtures/simple.json").unwrap();
        let res: Response<QueryResponseData> = serde_json::from_reader(file).unwrap();

        let data = res.data.unwrap();
        let schema = Schema::try_from(data).unwrap();
        assert_eq!(
            schema.encode(),
            indoc! { r#"
        "The `Upload` scalar type represents a file upload."
        scalar Upload
        type Query {
          "A simple type for getting started!"
          hello: String
          cats(cat: [String]! = ["Nori"]): [String]!
        }
        enum CacheControlScope {
          PUBLIC
          PRIVATE
        }
        input BooleanQueryOperatorInput {
          eq: Boolean
          ne: Boolean
          in: [Boolean]
          nin: [Boolean]
        }
        directive @cacheControl(maxAge: Int, scope: CacheControlScope) on FIELD_DEFINITION | OBJECT | INTERFACE
        "Exposes a URL that specifies the behaviour of this scalar."
        directive @specifiedBy("The URL that specifies the behaviour of this scalar." url: String!) on SCALAR
    "#}
        )
    }

    #[test]
    fn it_builds_swapi_schema() {
        let file = File::open("src/operations/graph/introspect/fixtures/swapi.json").unwrap();
        let res: Response<QueryResponseData> = serde_json::from_reader(file).unwrap();

        let data = res.data.unwrap();
        let schema = Schema::try_from(data).unwrap();
        assert_eq!(
            schema.encode(),
            indoc! { r#"
        schema {
          query: Root
        }
        type Root {
          allFilms(after: String, first: Int, before: String, last: Int): FilmsConnection
          film(id: ID, filmID: ID): Film
          allPeople(after: String, first: Int, before: String, last: Int): PeopleConnection
          person(id: ID, personID: ID): Person
          allPlanets(after: String, first: Int, before: String, last: Int): PlanetsConnection
          planet(id: ID, planetID: ID): Planet
          allSpecies(after: String, first: Int, before: String, last: Int): SpeciesConnection
          species(id: ID, speciesID: ID): Species
          allStarships(after: String, first: Int, before: String, last: Int): StarshipsConnection
          starship(id: ID, starshipID: ID): Starship
          allVehicles(after: String, first: Int, before: String, last: Int): VehiclesConnection
          vehicle(id: ID, vehicleID: ID): Vehicle
          "Fetches an object given its ID"
          node("The ID of an object" id: ID!): Node
        }
        "A connection to a list of items."
        type FilmsConnection {
          "Information to aid in pagination."
          pageInfo: PageInfo!
          "A list of edges."
          edges: [FilmsEdge]
          """
          A count of the total number of objects in this connection, ignoring pagination.
          This allows a client to fetch the first five objects by passing "5" as the
          argument to "first", then fetch the total count so it could display "5 of 83",
          for example.
          """
          totalCount: Int
          """
          A list of all of the objects returned in the connection. This is a convenience
          field provided for quickly exploring the API; rather than querying for
          "{ edges { node } }" when no edge data is needed, this field can be be used
          instead. Note that when clients like Relay need to fetch the "cursor" field on
          the edge to enable efficient pagination, this shortcut cannot be used, and the
          full "{ edges { node } }" version should be used instead.
          """
          films: [Film]
        }
        "Information about pagination in a connection."
        type PageInfo {
          "When paginating forwards, are there more items?"
          hasNextPage: Boolean!
          "When paginating backwards, are there more items?"
          hasPreviousPage: Boolean!
          "When paginating backwards, the cursor to continue."
          startCursor: String
          "When paginating forwards, the cursor to continue."
          endCursor: String
        }
        "An edge in a connection."
        type FilmsEdge {
          "The item at the end of the edge"
          node: Film
          "A cursor for use in pagination"
          cursor: String!
        }
        "A single film."
        type Film implements Node {
          "The title of this film."
          title: String
          "The episode number of this film."
          episodeID: Int
          "The opening paragraphs at the beginning of this film."
          openingCrawl: String
          "The name of the director of this film."
          director: String
          "The name(s) of the producer(s) of this film."
          producers: [String]
          "The ISO 8601 date format of film release at original creator country."
          releaseDate: String
          speciesConnection(after: String, first: Int, before: String, last: Int): FilmSpeciesConnection
          starshipConnection(after: String, first: Int, before: String, last: Int): FilmStarshipsConnection
          vehicleConnection(after: String, first: Int, before: String, last: Int): FilmVehiclesConnection
          characterConnection(after: String, first: Int, before: String, last: Int): FilmCharactersConnection
          planetConnection(after: String, first: Int, before: String, last: Int): FilmPlanetsConnection
          "The ISO 8601 date format of the time that this resource was created."
          created: String
          "The ISO 8601 date format of the time that this resource was edited."
          edited: String
          "The ID of an object"
          id: ID!
        }
        "A connection to a list of items."
        type FilmSpeciesConnection {
          "Information to aid in pagination."
          pageInfo: PageInfo!
          "A list of edges."
          edges: [FilmSpeciesEdge]
          """
          A count of the total number of objects in this connection, ignoring pagination.
          This allows a client to fetch the first five objects by passing "5" as the
          argument to "first", then fetch the total count so it could display "5 of 83",
          for example.
          """
          totalCount: Int
          """
          A list of all of the objects returned in the connection. This is a convenience
          field provided for quickly exploring the API; rather than querying for
          "{ edges { node } }" when no edge data is needed, this field can be be used
          instead. Note that when clients like Relay need to fetch the "cursor" field on
          the edge to enable efficient pagination, this shortcut cannot be used, and the
          full "{ edges { node } }" version should be used instead.
          """
          species: [Species]
        }
        "An edge in a connection."
        type FilmSpeciesEdge {
          "The item at the end of the edge"
          node: Species
          "A cursor for use in pagination"
          cursor: String!
        }
        "A type of person or character within the Star Wars Universe."
        type Species implements Node {
          "The name of this species."
          name: String
          """
          The classification of this species, such as "mammal" or "reptile".
          """
          classification: String
          """
          The designation of this species, such as "sentient".
          """
          designation: String
          "The average height of this species in centimeters."
          averageHeight: Float
          "The average lifespan of this species in years, null if unknown."
          averageLifespan: Int
          """
          Common eye colors for this species, null if this species does not typically
          have eyes.
          """
          eyeColors: [String]
          """
          Common hair colors for this species, null if this species does not typically
          have hair.
          """
          hairColors: [String]
          """
          Common skin colors for this species, null if this species does not typically
          have skin.
          """
          skinColors: [String]
          "The language commonly spoken by this species."
          language: String
          "A planet that this species originates from."
          homeworld: Planet
          personConnection(after: String, first: Int, before: String, last: Int): SpeciesPeopleConnection
          filmConnection(after: String, first: Int, before: String, last: Int): SpeciesFilmsConnection
          "The ISO 8601 date format of the time that this resource was created."
          created: String
          "The ISO 8601 date format of the time that this resource was edited."
          edited: String
          "The ID of an object"
          id: ID!
        }
        """
        A large mass, planet or planetoid in the Star Wars Universe, at the time of
        0 ABY.
        """
        type Planet implements Node {
          "The name of this planet."
          name: String
          "The diameter of this planet in kilometers."
          diameter: Int
          """
          The number of standard hours it takes for this planet to complete a single
          rotation on its axis.
          """
          rotationPeriod: Int
          """
          The number of standard days it takes for this planet to complete a single orbit
          of its local star.
          """
          orbitalPeriod: Int
          """
          A number denoting the gravity of this planet, where "1" is normal or 1 standard
          G. "2" is twice or 2 standard Gs. "0.5" is half or 0.5 standard Gs.
          """
          gravity: String
          "The average population of sentient beings inhabiting this planet."
          population: Float
          "The climates of this planet."
          climates: [String]
          "The terrains of this planet."
          terrains: [String]
          """
          The percentage of the planet surface that is naturally occuring water or bodies
          of water.
          """
          surfaceWater: Float
          residentConnection(after: String, first: Int, before: String, last: Int): PlanetResidentsConnection
          filmConnection(after: String, first: Int, before: String, last: Int): PlanetFilmsConnection
          "The ISO 8601 date format of the time that this resource was created."
          created: String
          "The ISO 8601 date format of the time that this resource was edited."
          edited: String
          "The ID of an object"
          id: ID!
        }
        "A connection to a list of items."
        type PlanetResidentsConnection {
          "Information to aid in pagination."
          pageInfo: PageInfo!
          "A list of edges."
          edges: [PlanetResidentsEdge]
          """
          A count of the total number of objects in this connection, ignoring pagination.
          This allows a client to fetch the first five objects by passing "5" as the
          argument to "first", then fetch the total count so it could display "5 of 83",
          for example.
          """
          totalCount: Int
          """
          A list of all of the objects returned in the connection. This is a convenience
          field provided for quickly exploring the API; rather than querying for
          "{ edges { node } }" when no edge data is needed, this field can be be used
          instead. Note that when clients like Relay need to fetch the "cursor" field on
          the edge to enable efficient pagination, this shortcut cannot be used, and the
          full "{ edges { node } }" version should be used instead.
          """
          residents: [Person]
        }
        "An edge in a connection."
        type PlanetResidentsEdge {
          "The item at the end of the edge"
          node: Person
          "A cursor for use in pagination"
          cursor: String!
        }
        "An individual person or character within the Star Wars universe."
        type Person implements Node {
          "The name of this person."
          name: String
          """
          The birth year of the person, using the in-universe standard of BBY or ABY -
          Before the Battle of Yavin or After the Battle of Yavin. The Battle of Yavin is
          a battle that occurs at the end of Star Wars episode IV: A New Hope.
          """
          birthYear: String
          """
          The eye color of this person. Will be "unknown" if not known or "n/a" if the
          person does not have an eye.
          """
          eyeColor: String
          """
          The gender of this person. Either "Male", "Female" or "unknown",
          "n/a" if the person does not have a gender.
          """
          gender: String
          """
          The hair color of this person. Will be "unknown" if not known or "n/a" if the
          person does not have hair.
          """
          hairColor: String
          "The height of the person in centimeters."
          height: Int
          "The mass of the person in kilograms."
          mass: Float
          "The skin color of this person."
          skinColor: String
          "A planet that this person was born on or inhabits."
          homeworld: Planet
          filmConnection(after: String, first: Int, before: String, last: Int): PersonFilmsConnection
          "The species that this person belongs to, or null if unknown."
          species: Species
          starshipConnection(after: String, first: Int, before: String, last: Int): PersonStarshipsConnection
          vehicleConnection(after: String, first: Int, before: String, last: Int): PersonVehiclesConnection
          "The ISO 8601 date format of the time that this resource was created."
          created: String
          "The ISO 8601 date format of the time that this resource was edited."
          edited: String
          "The ID of an object"
          id: ID!
        }
        "A connection to a list of items."
        type PersonFilmsConnection {
          "Information to aid in pagination."
          pageInfo: PageInfo!
          "A list of edges."
          edges: [PersonFilmsEdge]
          """
          A count of the total number of objects in this connection, ignoring pagination.
          This allows a client to fetch the first five objects by passing "5" as the
          argument to "first", then fetch the total count so it could display "5 of 83",
          for example.
          """
          totalCount: Int
          """
          A list of all of the objects returned in the connection. This is a convenience
          field provided for quickly exploring the API; rather than querying for
          "{ edges { node } }" when no edge data is needed, this field can be be used
          instead. Note that when clients like Relay need to fetch the "cursor" field on
          the edge to enable efficient pagination, this shortcut cannot be used, and the
          full "{ edges { node } }" version should be used instead.
          """
          films: [Film]
        }
        "An edge in a connection."
        type PersonFilmsEdge {
          "The item at the end of the edge"
          node: Film
          "A cursor for use in pagination"
          cursor: String!
        }
        "A connection to a list of items."
        type PersonStarshipsConnection {
          "Information to aid in pagination."
          pageInfo: PageInfo!
          "A list of edges."
          edges: [PersonStarshipsEdge]
          """
          A count of the total number of objects in this connection, ignoring pagination.
          This allows a client to fetch the first five objects by passing "5" as the
          argument to "first", then fetch the total count so it could display "5 of 83",
          for example.
          """
          totalCount: Int
          """
          A list of all of the objects returned in the connection. This is a convenience
          field provided for quickly exploring the API; rather than querying for
          "{ edges { node } }" when no edge data is needed, this field can be be used
          instead. Note that when clients like Relay need to fetch the "cursor" field on
          the edge to enable efficient pagination, this shortcut cannot be used, and the
          full "{ edges { node } }" version should be used instead.
          """
          starships: [Starship]
        }
        "An edge in a connection."
        type PersonStarshipsEdge {
          "The item at the end of the edge"
          node: Starship
          "A cursor for use in pagination"
          cursor: String!
        }
        "A single transport craft that has hyperdrive capability."
        type Starship implements Node {
          """
          The name of this starship. The common name, such as "Death Star".
          """
          name: String
          """
          The model or official name of this starship. Such as "T-65 X-wing" or "DS-1
          Orbital Battle Station".
          """
          model: String
          """
          The class of this starship, such as "Starfighter" or "Deep Space Mobile
          Battlestation
          """
          starshipClass: String
          "The manufacturers of this starship."
          manufacturers: [String]
          "The cost of this starship new, in galactic credits."
          costInCredits: Float
          "The length of this starship in meters."
          length: Float
          "The number of personnel needed to run or pilot this starship."
          crew: String
          "The number of non-essential people this starship can transport."
          passengers: String
          """
          The maximum speed of this starship in atmosphere. null if this starship is
          incapable of atmosphering flight.
          """
          maxAtmospheringSpeed: Int
          "The class of this starships hyperdrive."
          hyperdriveRating: Float
          """
          The Maximum number of Megalights this starship can travel in a standard hour.
          A "Megalight" is a standard unit of distance and has never been defined before
          within the Star Wars universe. This figure is only really useful for measuring
          the difference in speed of starships. We can assume it is similar to AU, the
          distance between our Sun (Sol) and Earth.
          """
          MGLT: Int
          "The maximum number of kilograms that this starship can transport."
          cargoCapacity: Float
          """
          The maximum length of time that this starship can provide consumables for its
          entire crew without having to resupply.
          """
          consumables: String
          pilotConnection(after: String, first: Int, before: String, last: Int): StarshipPilotsConnection
          filmConnection(after: String, first: Int, before: String, last: Int): StarshipFilmsConnection
          "The ISO 8601 date format of the time that this resource was created."
          created: String
          "The ISO 8601 date format of the time that this resource was edited."
          edited: String
          "The ID of an object"
          id: ID!
        }
        "A connection to a list of items."
        type StarshipPilotsConnection {
          "Information to aid in pagination."
          pageInfo: PageInfo!
          "A list of edges."
          edges: [StarshipPilotsEdge]
          """
          A count of the total number of objects in this connection, ignoring pagination.
          This allows a client to fetch the first five objects by passing "5" as the
          argument to "first", then fetch the total count so it could display "5 of 83",
          for example.
          """
          totalCount: Int
          """
          A list of all of the objects returned in the connection. This is a convenience
          field provided for quickly exploring the API; rather than querying for
          "{ edges { node } }" when no edge data is needed, this field can be be used
          instead. Note that when clients like Relay need to fetch the "cursor" field on
          the edge to enable efficient pagination, this shortcut cannot be used, and the
          full "{ edges { node } }" version should be used instead.
          """
          pilots: [Person]
        }
        "An edge in a connection."
        type StarshipPilotsEdge {
          "The item at the end of the edge"
          node: Person
          "A cursor for use in pagination"
          cursor: String!
        }
        "A connection to a list of items."
        type StarshipFilmsConnection {
          "Information to aid in pagination."
          pageInfo: PageInfo!
          "A list of edges."
          edges: [StarshipFilmsEdge]
          """
          A count of the total number of objects in this connection, ignoring pagination.
          This allows a client to fetch the first five objects by passing "5" as the
          argument to "first", then fetch the total count so it could display "5 of 83",
          for example.
          """
          totalCount: Int
          """
          A list of all of the objects returned in the connection. This is a convenience
          field provided for quickly exploring the API; rather than querying for
          "{ edges { node } }" when no edge data is needed, this field can be be used
          instead. Note that when clients like Relay need to fetch the "cursor" field on
          the edge to enable efficient pagination, this shortcut cannot be used, and the
          full "{ edges { node } }" version should be used instead.
          """
          films: [Film]
        }
        "An edge in a connection."
        type StarshipFilmsEdge {
          "The item at the end of the edge"
          node: Film
          "A cursor for use in pagination"
          cursor: String!
        }
        "A connection to a list of items."
        type PersonVehiclesConnection {
          "Information to aid in pagination."
          pageInfo: PageInfo!
          "A list of edges."
          edges: [PersonVehiclesEdge]
          """
          A count of the total number of objects in this connection, ignoring pagination.
          This allows a client to fetch the first five objects by passing "5" as the
          argument to "first", then fetch the total count so it could display "5 of 83",
          for example.
          """
          totalCount: Int
          """
          A list of all of the objects returned in the connection. This is a convenience
          field provided for quickly exploring the API; rather than querying for
          "{ edges { node } }" when no edge data is needed, this field can be be used
          instead. Note that when clients like Relay need to fetch the "cursor" field on
          the edge to enable efficient pagination, this shortcut cannot be used, and the
          full "{ edges { node } }" version should be used instead.
          """
          vehicles: [Vehicle]
        }
        "An edge in a connection."
        type PersonVehiclesEdge {
          "The item at the end of the edge"
          node: Vehicle
          "A cursor for use in pagination"
          cursor: String!
        }
        "A single transport craft that does not have hyperdrive capability"
        type Vehicle implements Node {
          """
          The name of this vehicle. The common name, such as "Sand Crawler" or "Speeder
          bike".
          """
          name: String
          """
          The model or official name of this vehicle. Such as "All-Terrain Attack
          Transport".
          """
          model: String
          """
          The class of this vehicle, such as "Wheeled" or "Repulsorcraft".
          """
          vehicleClass: String
          "The manufacturers of this vehicle."
          manufacturers: [String]
          "The cost of this vehicle new, in Galactic Credits."
          costInCredits: Float
          "The length of this vehicle in meters."
          length: Float
          "The number of personnel needed to run or pilot this vehicle."
          crew: String
          "The number of non-essential people this vehicle can transport."
          passengers: String
          "The maximum speed of this vehicle in atmosphere."
          maxAtmospheringSpeed: Int
          "The maximum number of kilograms that this vehicle can transport."
          cargoCapacity: Float
          """
          The maximum length of time that this vehicle can provide consumables for its
          entire crew without having to resupply.
          """
          consumables: String
          pilotConnection(after: String, first: Int, before: String, last: Int): VehiclePilotsConnection
          filmConnection(after: String, first: Int, before: String, last: Int): VehicleFilmsConnection
          "The ISO 8601 date format of the time that this resource was created."
          created: String
          "The ISO 8601 date format of the time that this resource was edited."
          edited: String
          "The ID of an object"
          id: ID!
        }
        "A connection to a list of items."
        type VehiclePilotsConnection {
          "Information to aid in pagination."
          pageInfo: PageInfo!
          "A list of edges."
          edges: [VehiclePilotsEdge]
          """
          A count of the total number of objects in this connection, ignoring pagination.
          This allows a client to fetch the first five objects by passing "5" as the
          argument to "first", then fetch the total count so it could display "5 of 83",
          for example.
          """
          totalCount: Int
          """
          A list of all of the objects returned in the connection. This is a convenience
          field provided for quickly exploring the API; rather than querying for
          "{ edges { node } }" when no edge data is needed, this field can be be used
          instead. Note that when clients like Relay need to fetch the "cursor" field on
          the edge to enable efficient pagination, this shortcut cannot be used, and the
          full "{ edges { node } }" version should be used instead.
          """
          pilots: [Person]
        }
        "An edge in a connection."
        type VehiclePilotsEdge {
          "The item at the end of the edge"
          node: Person
          "A cursor for use in pagination"
          cursor: String!
        }
        "A connection to a list of items."
        type VehicleFilmsConnection {
          "Information to aid in pagination."
          pageInfo: PageInfo!
          "A list of edges."
          edges: [VehicleFilmsEdge]
          """
          A count of the total number of objects in this connection, ignoring pagination.
          This allows a client to fetch the first five objects by passing "5" as the
          argument to "first", then fetch the total count so it could display "5 of 83",
          for example.
          """
          totalCount: Int
          """
          A list of all of the objects returned in the connection. This is a convenience
          field provided for quickly exploring the API; rather than querying for
          "{ edges { node } }" when no edge data is needed, this field can be be used
          instead. Note that when clients like Relay need to fetch the "cursor" field on
          the edge to enable efficient pagination, this shortcut cannot be used, and the
          full "{ edges { node } }" version should be used instead.
          """
          films: [Film]
        }
        "An edge in a connection."
        type VehicleFilmsEdge {
          "The item at the end of the edge"
          node: Film
          "A cursor for use in pagination"
          cursor: String!
        }
        "A connection to a list of items."
        type PlanetFilmsConnection {
          "Information to aid in pagination."
          pageInfo: PageInfo!
          "A list of edges."
          edges: [PlanetFilmsEdge]
          """
          A count of the total number of objects in this connection, ignoring pagination.
          This allows a client to fetch the first five objects by passing "5" as the
          argument to "first", then fetch the total count so it could display "5 of 83",
          for example.
          """
          totalCount: Int
          """
          A list of all of the objects returned in the connection. This is a convenience
          field provided for quickly exploring the API; rather than querying for
          "{ edges { node } }" when no edge data is needed, this field can be be used
          instead. Note that when clients like Relay need to fetch the "cursor" field on
          the edge to enable efficient pagination, this shortcut cannot be used, and the
          full "{ edges { node } }" version should be used instead.
          """
          films: [Film]
        }
        "An edge in a connection."
        type PlanetFilmsEdge {
          "The item at the end of the edge"
          node: Film
          "A cursor for use in pagination"
          cursor: String!
        }
        "A connection to a list of items."
        type SpeciesPeopleConnection {
          "Information to aid in pagination."
          pageInfo: PageInfo!
          "A list of edges."
          edges: [SpeciesPeopleEdge]
          """
          A count of the total number of objects in this connection, ignoring pagination.
          This allows a client to fetch the first five objects by passing "5" as the
          argument to "first", then fetch the total count so it could display "5 of 83",
          for example.
          """
          totalCount: Int
          """
          A list of all of the objects returned in the connection. This is a convenience
          field provided for quickly exploring the API; rather than querying for
          "{ edges { node } }" when no edge data is needed, this field can be be used
          instead. Note that when clients like Relay need to fetch the "cursor" field on
          the edge to enable efficient pagination, this shortcut cannot be used, and the
          full "{ edges { node } }" version should be used instead.
          """
          people: [Person]
        }
        "An edge in a connection."
        type SpeciesPeopleEdge {
          "The item at the end of the edge"
          node: Person
          "A cursor for use in pagination"
          cursor: String!
        }
        "A connection to a list of items."
        type SpeciesFilmsConnection {
          "Information to aid in pagination."
          pageInfo: PageInfo!
          "A list of edges."
          edges: [SpeciesFilmsEdge]
          """
          A count of the total number of objects in this connection, ignoring pagination.
          This allows a client to fetch the first five objects by passing "5" as the
          argument to "first", then fetch the total count so it could display "5 of 83",
          for example.
          """
          totalCount: Int
          """
          A list of all of the objects returned in the connection. This is a convenience
          field provided for quickly exploring the API; rather than querying for
          "{ edges { node } }" when no edge data is needed, this field can be be used
          instead. Note that when clients like Relay need to fetch the "cursor" field on
          the edge to enable efficient pagination, this shortcut cannot be used, and the
          full "{ edges { node } }" version should be used instead.
          """
          films: [Film]
        }
        "An edge in a connection."
        type SpeciesFilmsEdge {
          "The item at the end of the edge"
          node: Film
          "A cursor for use in pagination"
          cursor: String!
        }
        "A connection to a list of items."
        type FilmStarshipsConnection {
          "Information to aid in pagination."
          pageInfo: PageInfo!
          "A list of edges."
          edges: [FilmStarshipsEdge]
          """
          A count of the total number of objects in this connection, ignoring pagination.
          This allows a client to fetch the first five objects by passing "5" as the
          argument to "first", then fetch the total count so it could display "5 of 83",
          for example.
          """
          totalCount: Int
          """
          A list of all of the objects returned in the connection. This is a convenience
          field provided for quickly exploring the API; rather than querying for
          "{ edges { node } }" when no edge data is needed, this field can be be used
          instead. Note that when clients like Relay need to fetch the "cursor" field on
          the edge to enable efficient pagination, this shortcut cannot be used, and the
          full "{ edges { node } }" version should be used instead.
          """
          starships: [Starship]
        }
        "An edge in a connection."
        type FilmStarshipsEdge {
          "The item at the end of the edge"
          node: Starship
          "A cursor for use in pagination"
          cursor: String!
        }
        "A connection to a list of items."
        type FilmVehiclesConnection {
          "Information to aid in pagination."
          pageInfo: PageInfo!
          "A list of edges."
          edges: [FilmVehiclesEdge]
          """
          A count of the total number of objects in this connection, ignoring pagination.
          This allows a client to fetch the first five objects by passing "5" as the
          argument to "first", then fetch the total count so it could display "5 of 83",
          for example.
          """
          totalCount: Int
          """
          A list of all of the objects returned in the connection. This is a convenience
          field provided for quickly exploring the API; rather than querying for
          "{ edges { node } }" when no edge data is needed, this field can be be used
          instead. Note that when clients like Relay need to fetch the "cursor" field on
          the edge to enable efficient pagination, this shortcut cannot be used, and the
          full "{ edges { node } }" version should be used instead.
          """
          vehicles: [Vehicle]
        }
        "An edge in a connection."
        type FilmVehiclesEdge {
          "The item at the end of the edge"
          node: Vehicle
          "A cursor for use in pagination"
          cursor: String!
        }
        "A connection to a list of items."
        type FilmCharactersConnection {
          "Information to aid in pagination."
          pageInfo: PageInfo!
          "A list of edges."
          edges: [FilmCharactersEdge]
          """
          A count of the total number of objects in this connection, ignoring pagination.
          This allows a client to fetch the first five objects by passing "5" as the
          argument to "first", then fetch the total count so it could display "5 of 83",
          for example.
          """
          totalCount: Int
          """
          A list of all of the objects returned in the connection. This is a convenience
          field provided for quickly exploring the API; rather than querying for
          "{ edges { node } }" when no edge data is needed, this field can be be used
          instead. Note that when clients like Relay need to fetch the "cursor" field on
          the edge to enable efficient pagination, this shortcut cannot be used, and the
          full "{ edges { node } }" version should be used instead.
          """
          characters: [Person]
        }
        "An edge in a connection."
        type FilmCharactersEdge {
          "The item at the end of the edge"
          node: Person
          "A cursor for use in pagination"
          cursor: String!
        }
        "A connection to a list of items."
        type FilmPlanetsConnection {
          "Information to aid in pagination."
          pageInfo: PageInfo!
          "A list of edges."
          edges: [FilmPlanetsEdge]
          """
          A count of the total number of objects in this connection, ignoring pagination.
          This allows a client to fetch the first five objects by passing "5" as the
          argument to "first", then fetch the total count so it could display "5 of 83",
          for example.
          """
          totalCount: Int
          """
          A list of all of the objects returned in the connection. This is a convenience
          field provided for quickly exploring the API; rather than querying for
          "{ edges { node } }" when no edge data is needed, this field can be be used
          instead. Note that when clients like Relay need to fetch the "cursor" field on
          the edge to enable efficient pagination, this shortcut cannot be used, and the
          full "{ edges { node } }" version should be used instead.
          """
          planets: [Planet]
        }
        "An edge in a connection."
        type FilmPlanetsEdge {
          "The item at the end of the edge"
          node: Planet
          "A cursor for use in pagination"
          cursor: String!
        }
        "A connection to a list of items."
        type PeopleConnection {
          "Information to aid in pagination."
          pageInfo: PageInfo!
          "A list of edges."
          edges: [PeopleEdge]
          """
          A count of the total number of objects in this connection, ignoring pagination.
          This allows a client to fetch the first five objects by passing "5" as the
          argument to "first", then fetch the total count so it could display "5 of 83",
          for example.
          """
          totalCount: Int
          """
          A list of all of the objects returned in the connection. This is a convenience
          field provided for quickly exploring the API; rather than querying for
          "{ edges { node } }" when no edge data is needed, this field can be be used
          instead. Note that when clients like Relay need to fetch the "cursor" field on
          the edge to enable efficient pagination, this shortcut cannot be used, and the
          full "{ edges { node } }" version should be used instead.
          """
          people: [Person]
        }
        "An edge in a connection."
        type PeopleEdge {
          "The item at the end of the edge"
          node: Person
          "A cursor for use in pagination"
          cursor: String!
        }
        "A connection to a list of items."
        type PlanetsConnection {
          "Information to aid in pagination."
          pageInfo: PageInfo!
          "A list of edges."
          edges: [PlanetsEdge]
          """
          A count of the total number of objects in this connection, ignoring pagination.
          This allows a client to fetch the first five objects by passing "5" as the
          argument to "first", then fetch the total count so it could display "5 of 83",
          for example.
          """
          totalCount: Int
          """
          A list of all of the objects returned in the connection. This is a convenience
          field provided for quickly exploring the API; rather than querying for
          "{ edges { node } }" when no edge data is needed, this field can be be used
          instead. Note that when clients like Relay need to fetch the "cursor" field on
          the edge to enable efficient pagination, this shortcut cannot be used, and the
          full "{ edges { node } }" version should be used instead.
          """
          planets: [Planet]
        }
        "An edge in a connection."
        type PlanetsEdge {
          "The item at the end of the edge"
          node: Planet
          "A cursor for use in pagination"
          cursor: String!
        }
        "A connection to a list of items."
        type SpeciesConnection {
          "Information to aid in pagination."
          pageInfo: PageInfo!
          "A list of edges."
          edges: [SpeciesEdge]
          """
          A count of the total number of objects in this connection, ignoring pagination.
          This allows a client to fetch the first five objects by passing "5" as the
          argument to "first", then fetch the total count so it could display "5 of 83",
          for example.
          """
          totalCount: Int
          """
          A list of all of the objects returned in the connection. This is a convenience
          field provided for quickly exploring the API; rather than querying for
          "{ edges { node } }" when no edge data is needed, this field can be be used
          instead. Note that when clients like Relay need to fetch the "cursor" field on
          the edge to enable efficient pagination, this shortcut cannot be used, and the
          full "{ edges { node } }" version should be used instead.
          """
          species: [Species]
        }
        "An edge in a connection."
        type SpeciesEdge {
          "The item at the end of the edge"
          node: Species
          "A cursor for use in pagination"
          cursor: String!
        }
        "A connection to a list of items."
        type StarshipsConnection {
          "Information to aid in pagination."
          pageInfo: PageInfo!
          "A list of edges."
          edges: [StarshipsEdge]
          """
          A count of the total number of objects in this connection, ignoring pagination.
          This allows a client to fetch the first five objects by passing "5" as the
          argument to "first", then fetch the total count so it could display "5 of 83",
          for example.
          """
          totalCount: Int
          """
          A list of all of the objects returned in the connection. This is a convenience
          field provided for quickly exploring the API; rather than querying for
          "{ edges { node } }" when no edge data is needed, this field can be be used
          instead. Note that when clients like Relay need to fetch the "cursor" field on
          the edge to enable efficient pagination, this shortcut cannot be used, and the
          full "{ edges { node } }" version should be used instead.
          """
          starships: [Starship]
        }
        "An edge in a connection."
        type StarshipsEdge {
          "The item at the end of the edge"
          node: Starship
          "A cursor for use in pagination"
          cursor: String!
        }
        "A connection to a list of items."
        type VehiclesConnection {
          "Information to aid in pagination."
          pageInfo: PageInfo!
          "A list of edges."
          edges: [VehiclesEdge]
          """
          A count of the total number of objects in this connection, ignoring pagination.
          This allows a client to fetch the first five objects by passing "5" as the
          argument to "first", then fetch the total count so it could display "5 of 83",
          for example.
          """
          totalCount: Int
          """
          A list of all of the objects returned in the connection. This is a convenience
          field provided for quickly exploring the API; rather than querying for
          "{ edges { node } }" when no edge data is needed, this field can be be used
          instead. Note that when clients like Relay need to fetch the "cursor" field on
          the edge to enable efficient pagination, this shortcut cannot be used, and the
          full "{ edges { node } }" version should be used instead.
          """
          vehicles: [Vehicle]
        }
        "An edge in a connection."
        type VehiclesEdge {
          "The item at the end of the edge"
          node: Vehicle
          "A cursor for use in pagination"
          cursor: String!
        }
        "An object with an ID"
        interface Node {
          "The id of the object."
          id: ID!
        }
    "#}
        );
    }

    #[test]
    fn it_builds_schema_with_interfaces() {
        let file = File::open("src/operations/graph/introspect/fixtures/interfaces.json").unwrap();
        let res: Response<QueryResponseData> = serde_json::from_reader(file).unwrap();

        let data = res.data.unwrap();
        let schema = Schema::try_from(data).unwrap();
        assert_eq!(
            schema.encode(),
            indoc! { r#"
        type Query {
          "Fetch a simple list of products with an offset"
          topProducts(first: Int = 5): [Product] @deprecated(reason: "Use `products` instead")
          "Fetch a paginated list of products based on a filter type."
          products(first: Int = 5, after: Int = 0, type: ProductType): ProductConnection
          """
          The currently authenticated user root. All nodes off of this
          root will be authenticated as the current user
          """
          me: User
        }
        "A review is any feedback about products across the graph"
        type Review {
          id: ID!
          "The plain text version of the review"
          body: String
          "The user who authored the review"
          author: User
          "The product which this review is about"
          product: Product
        }
        "The base User in Acephei"
        type User {
          "A globally unique id for the user"
          id: ID!
          "The users full name as provided"
          name: String
          "The account username of the user"
          username: String
          "A list of all reviews by the user"
          reviews: [Review]
        }
        "A connection wrapper for lists of reviews"
        type ReviewConnection {
          "Helpful metadata about the connection"
          pageInfo: PageInfo
          "List of reviews returned by the search"
          edges: [ReviewEdge]
        }
        """
        The PageInfo type provides pagination helpers for determining
        if more data can be fetched from the list
        """
        type PageInfo {
          "More items exist in the list"
          hasNextPage: Boolean
          "Items earlier in the list exist"
          hasPreviousPage: Boolean
        }
        "A connection edge for the Review type"
        type ReviewEdge {
          review: Review
        }
        "A connection wrapper for lists of products"
        type ProductConnection {
          "Helpful metadata about the connection"
          pageInfo: PageInfo
          "List of products returned by the search"
          edges: [ProductEdge]
        }
        "A connection edge for the Product type"
        type ProductEdge {
          product: Product
        }
        "The basic book in the graph"
        type Book implements Product {
          "All books can be found by an isbn"
          isbn: String!
          "The title of the book"
          title: String
          "The year the book was published"
          year: Int
          "A simple list of similar books"
          similarBooks: [Book]
          reviews: [Review]
          reviewList(first: Int = 5, after: Int = 0): ReviewConnection
          """
          relatedReviews for a book use the knowledge of `similarBooks` from the books
          service to return related reviews that may be of interest to the user
          """
          relatedReviews(first: Int = 5, after: Int = 0): ReviewConnection
          "Since books are now products, we can also use their upc as a primary id"
          upc: String!
          "The name of a book is the book's title + year published"
          name(delimeter: String = " "): String
          price: Int
          weight: Int
        }
        "Information about the brand Amazon"
        type Amazon {
          "The url of a referrer for a product"
          referrer: String
        }
        "Information about the brand Ikea"
        type Ikea {
          "Which asile to find an item"
          asile: Int
        }
        """
        The Furniture type represents all products which are items
        of furniture.
        """
        type Furniture implements Product {
          "The modern primary identifier for furniture"
          upc: String!
          "The SKU field is how furniture was previously stored, and still exists in some legacy systems"
          sku: String!
          name: String
          price: Int
          "The brand of furniture"
          brand: Brand
          weight: Int
          reviews: [Review]
          reviewList(first: Int = 5, after: Int = 0): ReviewConnection
        }
        "The Product type represents all products within the system"
        interface Product {
          "The primary identifier of products in the graph"
          upc: String!
          "The display name of the product"
          name: String
          "A simple integer price of the product in US dollars"
          price: Int
          "How much the product weighs in kg"
          weight: Int @deprecated(reason: "Not all product's have a weight")
          "A simple list of all reviews for a product"
          reviews: [Review] @deprecated(reason: """The `reviews` field on product is deprecated to roll over the return
        type from a simple list to a paginated list. The easiest way to fix your
        operations is to alias the new field `reviewList` to `review`.
        Once all clients have updated, we will roll over this field and deprecate
        `reviewList` in favor of the field name `reviews` again""")
          """
          A paginated list of reviews. This field naming is temporary while all clients
          migrate off of the un-paginated version of this field call reviews. To ease this migration,
          alias your usage of `reviewList` to `reviews` so that after the roll over is finished, you
          can remove the alias and use the final field name.
          """
          reviewList(first: Int = 5, after: Int = 0): ReviewConnection
        }
        "A union of all brands represented within the store"
        union Brand = Ikea | Amazon
        "An enum of product types"
        enum ProductType {
          LATEST
          TRENDING
        }
    "#}
        )
    }
}<|MERGE_RESOLUTION|>--- conflicted
+++ resolved
@@ -127,11 +127,7 @@
     fn encode_full_type(type_: SchemaType, sdl: &mut SDL) {
         match type_.kind {
             __TypeKind::OBJECT => {
-<<<<<<< HEAD
-                let mut object_def = ObjectDefinition::new(type_.name.unwrap_or_else(String::new));
-=======
-                let mut object_def = ObjectDef::new(type_.name.unwrap_or_default());
->>>>>>> 947ab1cf
+                let mut object_def = ObjectDefinition::new(type_.name.unwrap_or_default());
                 object_def.description(type_.description);
                 if let Some(interfaces) = type_.interfaces {
                     for interface in interfaces {
@@ -147,12 +143,7 @@
                 }
             }
             __TypeKind::INPUT_OBJECT => {
-<<<<<<< HEAD
-                let mut input_def =
-                    InputObjectDefinition::new(type_.name.unwrap_or_else(String::new));
-=======
-                let mut input_def = InputObjectDef::new(type_.name.unwrap_or_default());
->>>>>>> 947ab1cf
+                let mut input_def = InputObjectDefinition::new(type_.name.unwrap_or_default());
                 input_def.description(type_.description);
                 if let Some(field) = type_.input_fields {
                     for f in field {
@@ -163,12 +154,7 @@
                 }
             }
             __TypeKind::INTERFACE => {
-<<<<<<< HEAD
-                let mut interface_def =
-                    InterfaceDefinition::new(type_.name.unwrap_or_else(String::new));
-=======
-                let mut interface_def = InterfaceDef::new(type_.name.unwrap_or_default());
->>>>>>> 947ab1cf
+                let mut interface_def = InterfaceDefinition::new(type_.name.unwrap_or_default());
                 interface_def.description(type_.description);
                 if let Some(interfaces) = type_.interfaces {
                     for interface in interfaces {
@@ -184,20 +170,12 @@
                 }
             }
             __TypeKind::SCALAR => {
-<<<<<<< HEAD
-                let mut scalar_def = ScalarDefinition::new(type_.name.unwrap_or_else(String::new));
-=======
-                let mut scalar_def = ScalarDef::new(type_.name.unwrap_or_default());
->>>>>>> 947ab1cf
+                let mut scalar_def = ScalarDefinition::new(type_.name.unwrap_or_default());
                 scalar_def.description(type_.description);
                 sdl.scalar(scalar_def);
             }
             __TypeKind::UNION => {
-<<<<<<< HEAD
-                let mut union_def = UnionDefinition::new(type_.name.unwrap_or_else(String::new));
-=======
-                let mut union_def = UnionDef::new(type_.name.unwrap_or_default());
->>>>>>> 947ab1cf
+                let mut union_def = UnionDefinition::new(type_.name.unwrap_or_default());
                 union_def.description(type_.description);
                 if let Some(possible_types) = type_.possible_types {
                     for possible_type in possible_types {
@@ -207,11 +185,7 @@
                 sdl.union(union_def);
             }
             __TypeKind::ENUM => {
-<<<<<<< HEAD
-                let mut enum_def = EnumDefinition::new(type_.name.unwrap_or_else(String::new));
-=======
-                let mut enum_def = EnumDef::new(type_.name.unwrap_or_default());
->>>>>>> 947ab1cf
+                let mut enum_def = EnumDefinition::new(type_.name.unwrap_or_default());
                 enum_def.description(type_.description);
                 if let Some(enums) = type_.enum_values {
                     for enum_ in enums {
