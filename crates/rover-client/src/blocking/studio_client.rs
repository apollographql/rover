use crate::{
    blocking::{GraphQLClient, CLIENT_NAME, JSON_CONTENT_TYPE},
    RoverClientError,
};

use houston::{Credential, CredentialOrigin};

use graphql_client::GraphQLQuery;
<<<<<<< HEAD
use reqwest::header::{HeaderMap, HeaderValue};
use reqwest::Error as ReqwestError;
=======
use reqwest::{blocking::Client as ReqwestClient, Error as ReqwestError};
>>>>>>> acea4518

/// Represents a client for making GraphQL requests to Apollo Studio.
pub struct StudioClient {
    credential: Credential,
    client: GraphQLClient,
    version: String,
}

impl StudioClient {
    /// Construct a new [StudioClient] from an `api_key`, a `uri`, and a `version`.
    /// For use in Rover, the `uri` is usually going to be to Apollo Studio
    pub fn new(
        credential: Credential,
        graphql_endpoint: &str,
        version: &str,
        client: ReqwestClient,
    ) -> Result<StudioClient, ReqwestError> {
        Ok(StudioClient {
            credential,
            client: GraphQLClient::new(graphql_endpoint, client)?,
            version: version.to_string(),
        })
    }

    /// Client method for making a GraphQL request to Apollo Studio.
    ///
    /// Takes one argument, `variables`. Returns a Response or a RoverClientError.
    pub fn post<Q: GraphQLQuery>(
        &self,
        variables: Q::Variables,
    ) -> Result<Q::ResponseData, RoverClientError> {
        let header_map = self.build_studio_headers()?;
        let response = self.client.execute::<Q>(variables, header_map)?;
        GraphQLClient::handle_response::<Q>(response)
    }

    /// Function for building a [HeaderMap] for making http requests. Use for making
    /// requests to Apollo Studio. We're leaving this separate from `build` since we
    /// need to be able to mark the api_key as sensitive (at the bottom)
    ///
    /// Takes an `api_key` and a `client_version`, and returns a [HeaderMap].
    pub fn build_studio_headers(&self) -> Result<HeaderMap, RoverClientError> {
        let mut headers = HeaderMap::new();

        let content_type = HeaderValue::from_str(JSON_CONTENT_TYPE)?;
        headers.insert("Content-Type", content_type);

        // The headers "apollographql-client-name" and "apollographql-client-version"
        // are used for client identification in Apollo Studio.

        // This provides metrics in Studio that help keep track of what parts of the schema
        // Rover uses, which ensures future changes to the API do not break Rover users.
        // more info here:
        // https://www.apollographql.com/docs/studio/client-awareness/#using-apollo-server-and-apollo-client

        let client_name = HeaderValue::from_str(CLIENT_NAME)?;
        headers.insert("apollographql-client-name", client_name);
        tracing::debug!(?self.version);
        let client_version = HeaderValue::from_str(&self.version)?;
        headers.insert("apollographql-client-version", client_version);

        let mut api_key = HeaderValue::from_str(&self.credential.api_key)?;
        api_key.set_sensitive(true);
        headers.insert("x-api-key", api_key);

        Ok(headers)
    }

    pub fn get_credential_origin(&self) -> CredentialOrigin {
        self.credential.origin.clone()
    }
}<|MERGE_RESOLUTION|>--- conflicted
+++ resolved
@@ -6,12 +6,8 @@
 use houston::{Credential, CredentialOrigin};
 
 use graphql_client::GraphQLQuery;
-<<<<<<< HEAD
 use reqwest::header::{HeaderMap, HeaderValue};
-use reqwest::Error as ReqwestError;
-=======
 use reqwest::{blocking::Client as ReqwestClient, Error as ReqwestError};
->>>>>>> acea4518
 
 /// Represents a client for making GraphQL requests to Apollo Studio.
 pub struct StudioClient {
