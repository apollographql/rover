--- conflicted
+++ resolved
@@ -95,11 +95,6 @@
         git log --oneline -1
         git symbolic-ref HEAD || echo "Detached HEAD detected"
     - uses: actions-rust-lang/setup-rust-toolchain@1780873c7b576612439a134613cc4cc74ce5538c # v1.15.2
-<<<<<<< HEAD
-    - uses: jdx/mise-action@e3d7b8d67a7958d1207f6ed871e83b1ea780e7b0 # v3.3.1
+    - uses: jdx/mise-action@be3be2260bc02bc3fbf94c5e2fed8b7964baf074 # v3.4.0
     - run: mise run test
-=======
-    - uses: jdx/mise-action@be3be2260bc02bc3fbf94c5e2fed8b7964baf074 # v3.4.0
-    - run: cargo build
->>>>>>> c8f4b334
     - run: mise run check-glibc