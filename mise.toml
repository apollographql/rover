--- conflicted
+++ resolved
@@ -1,11 +1,7 @@
 [tools]
 lychee = "0.21"
-<<<<<<< HEAD
-node = "22"
+node = "24"
 "cargo:cargo-deny" = "0.18"
-=======
-node = "24"
->>>>>>> acaa8210
 
 [tasks.check]
 description = "Run the same checks as CI"
