--- conflicted
+++ resolved
@@ -21,14 +21,11 @@
     cargo_warn("updating shell installer versions.");
     prep_installer_versions()?;
 
-    // cargo_warn("updating npm package.");
-    // prep_npm(is_release_build)?;
-<<<<<<< HEAD
+    cargo_warn("updating npm package.");
+    prep_npm(is_release_build)?;
 
     cargo_warn("updating error reference docs");
     build_error_code_reference()?;
-=======
->>>>>>> c315559f
 
     cargo_warn("exiting build.rs");
 
