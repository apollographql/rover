# Rover

> ✨ 🤖 🐶 the new CLI for apollo

[![CircleCI Tests](https://circleci.com/gh/apollographql/rover.svg?style=svg)](https://app.circleci.com/pipelines/github/apollographql/rover?branch=main)
[![GitHub Release Downloads](https://shields.io/github/downloads/apollographql/rover/total.svg)](https://github.com/apollographql/rover/releases/latest)

This is the home of Rover, the new CLI for Apollo's suite of GraphQL developer productivity tools.

### Note

This `README` contains just enough info to get you started with Rover. Our [docs](https://go.apollo.dev/r/docs) contain more detailed information that should be your primary reference for all things Rover.

## Usage

A few useful Rover commands to interact with your graphs:

1. Fetch a graph from a federated remote endpoint.

```bash
rover graph fetch test@cats
```

1. Validate recent changes made to your local graph with `rover graph check`.

```bash
rover graph check --schema=./path-to-valid-sdl test@cats
```

1. Publish your local graph to Apollo Studio.

```bash
rover graph publish --schema ./path-to-valid-schema test@cats
```

## Command-line options

```console
<<<<<<< HEAD
$ rover --help
=======
>>>>>>> 45ce897f
Rover 0.9.0
Apollo Developers <opensource@apollographql.com>

Rover - Your Graph Companion
Read the getting started guide by running:

    $ rover docs open start

To begin working with Rover and to authenticate with Apollo Studio,
run the following command:

    $ rover config auth

This will prompt you for an API Key that can be generated in Apollo Studio.

The most common commands from there are:

    - rover graph fetch: Fetch a graph schema from the Apollo graph registry
    - rover graph check: Check for breaking changes in a local graph schema against a graph schema
in the Apollo graph
registry
    - rover graph publish: Publish an updated graph schema to the Apollo graph registry

You can open the full documentation for Rover by running:

    $ rover docs open

USAGE:
    rover [OPTIONS] <SUBCOMMAND>

OPTIONS:
        --client-timeout <CLIENT_TIMEOUT>
            Configure the timeout length (in seconds) when performing HTTP(S) requests
<<<<<<< HEAD
            
=======

>>>>>>> 45ce897f
            [default: 30]

    -h, --help
            Print help information

        --insecure-accept-invalid-certs
            Accept invalid certificates when performing HTTPS requests.
<<<<<<< HEAD
            
            You should think very carefully before using this flag.
            
=======

            You should think very carefully before using this flag.

>>>>>>> 45ce897f
            If invalid certificates are trusted, any certificate for any site will be trusted for
            use. This includes expired certificates. This introduces significant vulnerabilities,
            and should only be used as a last resort.

        --insecure-accept-invalid-hostnames
            Accept invalid hostnames when performing HTTPS requests.
<<<<<<< HEAD
            
            You should think very carefully before using this flag.
            
=======

            You should think very carefully before using this flag.

>>>>>>> 45ce897f
            If hostname verification is not used, any valid certificate for any site will be trusted
            for use from any other. This introduces a significant vulnerability to man-in-the-middle
            attacks.

    -l, --log <LOG_LEVEL>
            Specify Rover's log level
<<<<<<< HEAD
            
=======

>>>>>>> 45ce897f
            [possible values: error, warn, info, debug, trace]

        --output <OUTPUT_TYPE>
            Specify Rover's output type
<<<<<<< HEAD
            
=======

>>>>>>> 45ce897f
            [default: plain]
            [possible values: json, plain]

    -V, --version
            Print version information

SUBCOMMANDS:
    config
            Configuration profile commands
    dev
            Combine multiple subgraphs into a local supergraph
    docs
            Interact with Rover's documentation
    explain
            Explain error codes
    graph
            Graph API schema commands
    help
            Print this message or the help of the given subcommand(s)
    readme
            Readme commands
    subgraph
            Subgraph schema commands
    supergraph
            Supergraph schema commands
    template
            Commands for working with templates
    update
            Commands related to updating rover
```

This repo is organized as a [`cargo` workspace], containing several related projects:

- `rover`: Apollo's suite of GraphQL developer productivity tools
- [`houston`]: utilities for configuring Rover
- [`robot-panic`]: a fork of [`rust-cli/human-panic`] adjusted for Rover
- [`rover-client`]: an HTTP client for making GraphQL requests for Rover
- [`sputnik`]: a crate to aid in collection of anonymous data for Rust CLIs
- [`timber`]: Rover's logging formatter

[`cargo` workspace]: https://doc.rust-lang.org/book/ch14-03-cargo-workspaces.html
[`houston`]: https://github.com/apollographql/rover/tree/main/crates/houston
[`robot-panic`]: https://github.com/apollographql/rover/tree/main/crates/robot-panic
[`rust-cli/human-panic`]: https://github.com/rust-cli/human-panic
[`rover-client`]: https://github.com/apollographql/rover/tree/main/crates/rover-client
[`sputnik`]: https://github.com/apollographql/rover/tree/main/crates/sputnik
[`timber`]: https://github.com/apollographql/rover/tree/main/crates/timber

## Installation Methods

#### Linux and MacOS `curl | sh` installer

To install the latest release of Rover:

```bash
curl -sSL https://rover.apollo.dev/nix/latest | sh
```

To install a specific version of Rover (note the `v` prefixing the version number):

> Note: If you're installing Rover in a CI environment, it's best to target a specific version rather than using the latest URL, since future major breaking changes could affect CI workflows otherwise.

```bash
curl -sSL https://rover.apollo.dev/nix/v0.9.0 | sh
```

You will need `curl` installed on your system to run the above installation commands. You can get the latest version from [the curl downloads page](https://curl.se/download.html).

> Note: `rover supergraph compose` is currently not available for Alpine Linux. You may track the progress for supporting this command on Alpine in [this issue](https://github.com/apollographql/rover/issues/537).

#### Windows PowerShell installer

```bash
iwr 'https://rover.apollo.dev/win/latest' | iex
```

To install a specific version of Rover (note the `v` prefixing the version number):

> Note: If you're installing Rover in a CI environment, it's best to target a specific version rather than using the latest URL, since future major breaking changes could affect CI workflows otherwise.

```bash
iwr 'https://rover.apollo.dev/win/v0.9.0' | iex
```

#### npm installer

Rover is distributed on npm for easy integration with your JavaScript projects.

##### devDependency install

If you'd like to install `rover` as a `devDependency` in your JavaScript project, you can run `npm i --save-dev @apollo/rover`. You can then call `rover` directly in your `package.json` [scripts](https://docs.npmjs.com/cli/v6/using-npm/scripts), or you can run `npx rover` in your project directory to execute commands.

##### Manual download and install

If you'd like to call `rover` from any directory on your machine, you can run `npm i -g @apollo/rover`.

Note: Unfortunately if you've installed `npm` without a version manager such as `nvm`, you may have trouble with global installs. If you encounter an `EACCES` permission-related error while trying to install globally, DO NOT run the install command with `sudo`. [This support page](https://docs.npmjs.com/resolving-eacces-permissions-errors-when-installing-packages-globally) has information that should help to resolve this issue.

#### Without curl

You can also [download the binary for your operating system](https://github.com/apollographql/rover/releases) and manually add its location to your `PATH`.

##### Unsupported architectures

If you don't see your CPU architecture supported as part of our release pipeline, you can build from source with [`cargo`](https://github.com/rust-lang/cargo). Clone this repo, and run `cargo xtask dist --version v0.1.3`. This will compile a released version of Rover for you, and place the binary in your `target` directory.

```
git clone https://github.com/apollographql/rover
cargo xtask dist --version v0.1.3
```

From here you can either place the binary in your `PATH` manually, or run `./target/release/{optional_target}/rover install`.

## Contributions

See [this page](https://go.apollo.dev/r/contributing) for info about contributing to Rover.

## Licensing

Source code in this repository is covered by (i) an MIT compatible license or (ii) the Elastic License 2.0, in each case, as designated by a licensing file within a subdirectory or file header. The default throughout the repository is an MIT compatible license, unless a file header or a licensing file in a subdirectory specifies another license.<|MERGE_RESOLUTION|>--- conflicted
+++ resolved
@@ -36,10 +36,7 @@
 ## Command-line options
 
 ```console
-<<<<<<< HEAD
 $ rover --help
-=======
->>>>>>> 45ce897f
 Rover 0.9.0
 Apollo Developers <opensource@apollographql.com>
 
@@ -73,11 +70,6 @@
 OPTIONS:
         --client-timeout <CLIENT_TIMEOUT>
             Configure the timeout length (in seconds) when performing HTTP(S) requests
-<<<<<<< HEAD
-            
-=======
-
->>>>>>> 45ce897f
             [default: 30]
 
     -h, --help
@@ -85,50 +77,28 @@
 
         --insecure-accept-invalid-certs
             Accept invalid certificates when performing HTTPS requests.
-<<<<<<< HEAD
+
+            You should think very carefully before using this flag.
+
+            If invalid certificates are trusted, any certificate for any site will be trusted for
+            use. This includes expired certificates. This introduces significant vulnerabilities,
+            and should only be used as a last resort.
+
+        --insecure-accept-invalid-hostnames
+            Accept invalid hostnames when performing HTTPS requests.
             
             You should think very carefully before using this flag.
             
-=======
-
-            You should think very carefully before using this flag.
-
->>>>>>> 45ce897f
-            If invalid certificates are trusted, any certificate for any site will be trusted for
-            use. This includes expired certificates. This introduces significant vulnerabilities,
-            and should only be used as a last resort.
-
-        --insecure-accept-invalid-hostnames
-            Accept invalid hostnames when performing HTTPS requests.
-<<<<<<< HEAD
-            
-            You should think very carefully before using this flag.
-            
-=======
-
-            You should think very carefully before using this flag.
-
->>>>>>> 45ce897f
             If hostname verification is not used, any valid certificate for any site will be trusted
             for use from any other. This introduces a significant vulnerability to man-in-the-middle
             attacks.
 
     -l, --log <LOG_LEVEL>
             Specify Rover's log level
-<<<<<<< HEAD
-            
-=======
-
->>>>>>> 45ce897f
             [possible values: error, warn, info, debug, trace]
 
         --output <OUTPUT_TYPE>
             Specify Rover's output type
-<<<<<<< HEAD
-            
-=======
-
->>>>>>> 45ce897f
             [default: plain]
             [possible values: json, plain]
 
