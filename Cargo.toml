--- conflicted
+++ resolved
@@ -30,14 +30,8 @@
 structopt = "0.3.21"
 tracing = "0.1.22"
 regex = "1"
-url = "2.2.0"
-<<<<<<< HEAD
-git_info = "0.1.2"
-git-url-parse = "0.3.1"
-chrono = "0.4"
+url = "2.2.0
 os_info = "3.0"
-=======
->>>>>>> 8ad14c2c
 
 [dev-dependencies]
 assert_cmd = "1.0.1"
