--- conflicted
+++ resolved
@@ -73,17 +73,10 @@
 url = { version = "2.2.2", features = ["serde"] }
 
 [dev-dependencies]
-<<<<<<< HEAD
-assert_cmd = "1.0.5"
-assert_fs = "1.0.0"
-predicates = "1.0.8"
-reqwest = { version = "0.11.4", default-features = false, features = ["blocking", "native-tls-vendored"] }
-=======
 assert_cmd = "1.0.7"
 assert_fs = "1.0.3"
 predicates = "2.0.0"
-reqwest = "0.11.4"
->>>>>>> fa21569d
+reqwest = { version = "0.11.4", default-features = false, features = ["blocking", "native-tls-vendored"] }
 serial_test = "0.5.0"
 
 [build-dependencies]
