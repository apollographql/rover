[package]
authors = ["Apollo Developers <opensource@apollographql.com>"]
categories = ["command-line-interface"]
description = """
Rover is a tool for working with the Apollo GraphQL Registry.
"""
documentation = "https://go.apollo.dev/r/docs"
edition = "2021"
keywords = ["graphql", "cli", "apollo", "graph", "registry"]
license-file = "./LICENSE"
name = "rover"
readme = "README.md"
repository = "https://github.com/apollographql/rover/"
version = "0.23.0"
default-run = "rover"

publish = false

[[bin]]
name = "rover"
path = "src/bin/rover.rs"

[workspace]
members = [
    ".",
    "xtask",
    "crates/houston",
    "crates/robot-panic",
    "crates/sputnik",
    "crates/timber",
    "installers/binstall",
]

[features]
default = ["composition-js"]

# this feature exists to enable composition
# notably, it is disabled for x86_64-unknown-linux-musl builds
# because of this GitHub issue: https://github.com/denoland/deno/issues/3711
composition-js = []

### cross-workspace dependencies
# these dependencies can be used by any other workspace crate by specifying the dependency like so:
# my-dependency = { workspace = true }
[workspace.dependencies]
# path dependencies
binstall = { path = "./installers/binstall" }
houston = { path = "./crates/houston" }
robot-panic = { path = "./crates/robot-panic" }
rover-client = { path = "./crates/rover-client" }
rover-std = { path = "./crates/rover-std" }
sputnik = { path = "./crates/sputnik" }
timber = { path = "./crates/timber" }

# apollo maintained dependencies

# https://github.com/apollographql/apollo-rs
apollo-parser = "0.7"
apollo-encoder = "0.8"

# https://github.com/apollographql/federation-rs
apollo-federation-types = "0.11.0"

# crates.io dependencies
ariadne = "0.4"
assert_fs = "1"
assert_cmd = "2"
assert-json-diff = "2"
anyhow = "1"
backtrace = "0.3"
backoff = "0.4"
base64 = "0.22"
billboard = "0.2"
cargo_metadata = "0.18"
calm_io = "0.1"
camino = "1"
clap = "4"
chrono = "0.4"
ci_info = "0.14"
console = "0.15"
crossbeam-channel = "0.5"
ctrlc = "3"
dialoguer = "0.11"
directories-next = "2.0"
flate2 = "1"
futures = "0.3"
git-url-parse = "0.4.4"
git2 = { version = "0.18", default-features = false }
graphql_client = "0.14"
heck = "0.5"
humantime = "2.1.0"
http = "1.1.0"
httpmock = "0.7"
hyper = "1.0"
interprocess = { version = "1", default-features = false }
indoc = "2"
lazycell = "1"
lazy_static = "1.4"
<<<<<<< HEAD
notify = "6"
notify-debouncer-full = "0.3.1"
opener = "0.6"
=======
notify = "4"
opener = "0.7"
>>>>>>> 433a2990
os_info = "3.7"
os_type = "2.6"
predicates = "3"
pretty_assertions = "1"
prettytable-rs = "0.10"
rayon = "1"
regex = "1"
reqwest = { version = "0.12", default-features = false }
rstest = "0.21.0"
semver = "1"
serial_test = "3"
serde = "1.0"
serde_json = "1.0"
serde_json_traversal = "0.2"
serde_yaml = "0.9"
shell-candy = "0.4"
speculoos = "0.11.0"
strip-ansi-escapes = "0.2"
strsim = "0.11"
strum = "0.26"
strum_macros = "0.26"
sha2 = "0.10"
shellexpand = "3.1"
termcolor = "1.3"
thiserror = "1"
tar = "0.4"
termimad = "0.29"
tempdir = "0.3"
tempfile = "3.8"
tokio = "1.32"
tokio-stream = "0.1"
toml = "0.8"
tracing = "0.1"
tracing-core = "0.1"
tracing-subscriber = "0.3"
which = "6"
wsl = "0.1"
uuid = "1"
url = "2"
zip = "2.0"

### rover specific dependencies
[dependencies]
anyhow = { workspace = true }
assert_fs = { workspace = true }
apollo-federation-types = { workspace = true }
apollo-parser = { workspace = true }
billboard = { workspace = true }
binstall = { workspace = true }
calm_io = { workspace = true }
camino = { workspace = true }
clap = { workspace = true, features = ["color", "derive", "env"] }
chrono = { workspace = true }
console = { workspace = true }
crossbeam-channel = { workspace = true }
ctrlc = { workspace = true }
dialoguer = { workspace = true }
flate2 = { workspace = true }
graphql_client = { workspace = true }
heck = { workspace = true }
houston = { workspace = true }
interprocess = { workspace = true }
prettytable-rs = { workspace = true }
lazycell = { workspace = true }
lazy_static = { workspace = true }
notify = { workspace = true }
opener = { workspace = true }
os_info = { workspace = true }
rayon = { workspace = true }
reqwest = { workspace = true, features = ["blocking", "json"] }
robot-panic = { workspace = true }
rover-client = { workspace = true }
rover-std = { workspace = true }
semver = { workspace = true }
serde = { workspace = true }
serde_json = { workspace = true }
serde_yaml = { workspace = true }
shellexpand = { workspace = true }
sputnik = { workspace = true }
strsim = { workspace = true }
strum = { workspace = true }
strum_macros = { workspace = true }
tar = { workspace = true }
timber = { workspace = true }
tempdir = { workspace = true }
termimad = { workspace = true }
toml = { workspace = true }
tracing = { workspace = true }
which = { workspace = true }
uuid = { workspace = true }
url = { workspace = true, features = ["serde"] }

[dev-dependencies]
assert_cmd = { workspace = true }
assert_fs = { workspace = true }
assert-json-diff = { workspace = true }
predicates = { workspace = true }
reqwest = { workspace = true, features = ["blocking", "native-tls-vendored"] }
rstest = { workspace = true }
serial_test = { workspace = true }
speculoos = { workspace = true }<|MERGE_RESOLUTION|>--- conflicted
+++ resolved
@@ -96,14 +96,9 @@
 indoc = "2"
 lazycell = "1"
 lazy_static = "1.4"
-<<<<<<< HEAD
 notify = "6"
 notify-debouncer-full = "0.3.1"
-opener = "0.6"
-=======
-notify = "4"
 opener = "0.7"
->>>>>>> 433a2990
 os_info = "3.7"
 os_type = "2.6"
 predicates = "3"
