use std::collections::BTreeMap;
use std::str::FromStr;

use anyhow::anyhow;
<<<<<<< HEAD
=======
use apollo_federation_types::build::{BuildError, BuildErrors};
>>>>>>> da93b316
use apollo_federation_types::config::{
    FederationVersion, SchemaSource, SubgraphConfig, SupergraphConfig,
};
use apollo_federation_types::javascript::SubgraphDefinition;
use apollo_federation_types::rover::{BuildError, BuildErrors};
use apollo_parser::{cst, Parser};
use futures::future::join_all;

use rover_client::blocking::{GraphQLClient, StudioClient};
use rover_client::operations::subgraph;
use rover_client::operations::subgraph::fetch::SubgraphFetchInput;
use rover_client::operations::subgraph::fetch_all::{
    SubgraphFetchAllInput, SubgraphFetchAllResponse,
};
use rover_client::operations::subgraph::introspect::SubgraphIntrospectInput;
use rover_client::operations::subgraph::{fetch, introspect};
use rover_client::shared::GraphRef;
use rover_client::RoverClientError;
use rover_std::{Fs, Style};

use crate::options::ProfileOpt;
use crate::utils::client::StudioClientConfig;
use crate::utils::expansion::expand;
use crate::utils::parsers::FileDescriptorType;
use crate::{RoverError, RoverErrorSuggestion, RoverResult};

/// Nominal type that captures the behavior of collecting remote subgraphs into a
/// [`SupergraphConfig`] representation
#[derive(Clone, Debug)]
pub struct RemoteSubgraphs(SupergraphConfig);

impl RemoteSubgraphs {
    /// Fetches [`RemoteSubgraphs`] from Studio
    pub async fn fetch(
        client: &StudioClient,
        graph_ref: &GraphRef,
    ) -> RoverResult<RemoteSubgraphs> {
        let SubgraphFetchAllResponse {
            subgraphs,
            federation_version,
        } = subgraph::fetch_all::run(
            SubgraphFetchAllInput {
                graph_ref: graph_ref.clone(),
            },
            client,
        )
        .await?;
        let subgraphs = subgraphs
            .into_iter()
            .map(|subgraph| (subgraph.name().clone(), subgraph.into()))
            .collect();
        let supergraph_config = SupergraphConfig::new(subgraphs, federation_version);
        let remote_subgraphs = RemoteSubgraphs(supergraph_config);
        Ok(remote_subgraphs)
    }

    /// Provides a reference to the inner value of this representation
    pub fn inner(&self) -> &SupergraphConfig {
        &self.0
    }
}

pub async fn get_supergraph_config(
    graph_ref: &Option<GraphRef>,
    supergraph_config_path: &Option<FileDescriptorType>,
    federation_version: Option<&FederationVersion>,
    client_config: StudioClientConfig,
    profile_opt: &ProfileOpt,
    create_static_config: bool,
) -> Result<Option<SupergraphConfig>, RoverError> {
    // Read in Remote subgraphs
    let remote_subgraphs = match graph_ref {
        Some(graph_ref) => {
            let studio_client = client_config.get_authenticated_client(profile_opt)?;
            let remote_subgraphs = Some(RemoteSubgraphs::fetch(&studio_client, graph_ref).await?);
            eprintln!("retrieving subgraphs remotely from {}", graph_ref);
            remote_subgraphs
        }
        None => None,
    };
    let local_supergraph_config = if let Some(file_descriptor) = &supergraph_config_path {
        // Depending on the context we might want two slightly different kinds of SupergraphConfig.
        if create_static_config {
            // In this branch we get a completely resolved config, so all the references in it are
            // resolved to a concrete SDL that could be printed out to a user. This is what
            // `supergraph compose` uses.
            Some(
                resolve_supergraph_yaml(
                    file_descriptor,
                    client_config,
                    profile_opt,
                    federation_version.is_none()
                        && remote_subgraphs
                            .as_ref()
                            .and_then(|it| it.inner().get_federation_version())
                            .is_none(),
                )
                .await?,
            )
        } else {
            // Alternatively, we might actually want a more dynamic object so that we can
            // set up watchers on the subgraph sources. This branch is what `rover dev` uses.
            // So we run the `expand` function only to hydrate the YAML into a series of objects,
            // but we don't need to completely resolve all of those objects.
            let config = file_descriptor
                .read_file_descriptor("supergraph config", &mut std::io::stdin())
                .and_then(|contents| expand_supergraph_yaml(&contents))?;
            Some(config)
        }
    } else {
        None
    };

    // Merge Remote and Local Supergraph Configs
    let supergraph_config = merge_supergraph_configs(
        remote_subgraphs.map(|remote_subgraphs| remote_subgraphs.inner().clone()),
        local_supergraph_config,
        federation_version,
    );
    eprintln!("supergraph config loaded successfully");
    Ok(supergraph_config)
}

/// Merge local and remote supergraphs, making sure that the federation version is correct: eg, when
/// `--graph-ref` is passed, it should be the remote version; otherwise, it should be the local
/// version
fn merge_supergraph_configs(
    remote_config: Option<SupergraphConfig>,
    local_config: Option<SupergraphConfig>,
    target_federation_version: Option<&FederationVersion>,
) -> Option<SupergraphConfig> {
    // We use the federation version explicitly given at the command line as top
    // priority; otherwise the version explicitly given in the local config
    // file; otherwise the version fetched from Studio; otherwise LatestFedTwo.
    let resolved_federation_version = target_federation_version
        .cloned()
        .or_else(|| {
            local_config
                .as_ref()
                .and_then(|it| it.get_federation_version())
        })
        .or_else(|| {
            remote_config
                .as_ref()
                .and_then(|it| it.get_federation_version())
        })
        .unwrap_or(FederationVersion::LatestFedTwo);

    match (remote_config, local_config) {
        (Some(remote_config), Some(local_config)) => {
            eprintln!("merging supergraph schema files");
            let mut merged_config = remote_config;
            merged_config.merge_subgraphs(&local_config);
            merged_config.set_federation_version(resolved_federation_version);
            Some(merged_config)
        }
        (Some(remote_config), None) => {
            let mut merged_config = remote_config;
            merged_config.set_federation_version(resolved_federation_version);
            Some(merged_config)
        }
        (None, Some(local_config)) => {
            let mut merged_config = local_config;
            merged_config.set_federation_version(resolved_federation_version);
            Some(merged_config)
        }
        (None, None) => None,
    }
}

#[cfg(test)]
mod test_merge_supergraph_configs {
    use super::*;
    use rstest::{fixture, rstest};

    #[fixture]
    #[once]
    fn local_supergraph_config_with_latest_fed_one_version() -> SupergraphConfig {
        let federation_version_string =
            format!("federation_version: {}\n", FederationVersion::LatestFedOne);
        let subgraphs = "subgraphs: {}".to_string();
        let supergraph_yaml = format!("{}{}", federation_version_string, subgraphs);
        let supergraph_config: SupergraphConfig = serde_yaml::from_str(&supergraph_yaml).unwrap();
        supergraph_config
    }

    #[fixture]
    #[once]
    fn supergraph_config_without_fed_version() -> SupergraphConfig {
        let supergraph_yaml = "subgraphs: {}".to_string();
        let supergraph_config: SupergraphConfig = serde_yaml::from_str(&supergraph_yaml).unwrap();
        supergraph_config
    }

    #[fixture]
    #[once]
    fn remote_supergraph_config_with_latest_fed_two_version() -> SupergraphConfig {
        let federation_version_string =
            format!("federation_version: {}\n", FederationVersion::LatestFedTwo);
        let subgraphs = "subgraphs: {}".to_string();
        let supergraph_yaml = format!("{}{}", federation_version_string, subgraphs);
        let supergraph_config: SupergraphConfig = serde_yaml::from_str(&supergraph_yaml).unwrap();
        supergraph_config
    }

    enum TestCase {
        /*
         * This block represents remote/local supergraph configs _with_ a fed version
         * */
        // When both and target, target takes precedence
        RemoteAndLocalWithTarget,
        // When both and no target, local takes precendence unless it isn't set, in which case the
        // latest fedceration version is used
        RemoteAndLocalWithoutTarget,
        // No remote, but local; target takes precendence
        NoRemoteLocalWithTarget,
        // No remote, but local; no target, local takes precedence
        NoRemoteLocalWithoutTarget,
        // Remote, no local, but with target; target takes precendence
        RemoteNoLocalWithTarget,
        // Remote, no local; no target, local takes precedence and if not present defaults to
        // latest federation version
        RemoteNoLocalWithoutTarget,
        /*
         * This block represents remote/local supergraph configs _without_ a fed version
         * */
        // Precendence goes to latest fed version
        RemoteNoFedVersionLocalNoFedVersion,
        // Precedence goes to local
        RemoteNoFedVersionLocalHasVersionNoTarget,
        // Precedence goes to remote
        RemoteFedVersionLocalNoFedVersionNoTarget,
    }

    #[rstest]
    #[case::remote_and_local_with_target(
        TestCase::RemoteAndLocalWithTarget,
        Some(FederationVersion::LatestFedOne),
        // Expected because target
        FederationVersion::LatestFedOne
    )]
    #[case::remote_and_local_without_target(
        TestCase::RemoteAndLocalWithoutTarget,
        None,
        // Expected because local has fed one
        FederationVersion::LatestFedOne
    )]
    #[case::no_remote_and_local_with_target(
        TestCase::NoRemoteLocalWithTarget,
        // Target is fed two because local has fed one
        Some(FederationVersion::LatestFedTwo),
        // Expected because target
        FederationVersion::LatestFedTwo
    )]
    #[case::no_remote_and_local_without_target(
        TestCase::NoRemoteLocalWithoutTarget,
        None,
        // Expected because local has fed one
        FederationVersion::LatestFedOne
    )]
    #[case::remote_no_local_with_target(
        TestCase::RemoteNoLocalWithTarget,
        // Tasrget is fed one because remote has fed two
        Some(FederationVersion::LatestFedOne),
        // Expected because target
        FederationVersion::LatestFedOne
    )]
    #[case::remote_no_local_without_target(
        TestCase::RemoteNoLocalWithoutTarget,
        None,
        // Expected because remote is fed two
        FederationVersion::LatestFedTwo
    )]
    #[case::remote_no_fed_local_no_fed(
        TestCase::RemoteNoFedVersionLocalNoFedVersion,
        None,
        // Expected because latest
        FederationVersion::LatestFedTwo
    )]
    #[case::remote_no_fed_local_has_version_no_target(
        TestCase::RemoteNoFedVersionLocalHasVersionNoTarget,
        None,
        // Expected because local
        FederationVersion::LatestFedOne
    )]
    #[case::remote_no_fed_local_has_version_no_target(
        TestCase::RemoteFedVersionLocalNoFedVersionNoTarget,
        None,
        // Expected because remote
        FederationVersion::LatestFedTwo
    )]
    fn it_merges_local_and_remote_supergraphs(
        #[case] test_case: TestCase,
        #[case] target_federation_version: Option<FederationVersion>,
        #[case] expected_federation_version: FederationVersion,
        local_supergraph_config_with_latest_fed_one_version: &SupergraphConfig,
        remote_supergraph_config_with_latest_fed_two_version: &SupergraphConfig,
        supergraph_config_without_fed_version: &SupergraphConfig,
    ) {
        let federation_version = match test_case {
            TestCase::RemoteAndLocalWithTarget | TestCase::RemoteAndLocalWithoutTarget => {
                merge_supergraph_configs(
                    Some(remote_supergraph_config_with_latest_fed_two_version.clone()),
                    Some(local_supergraph_config_with_latest_fed_one_version.clone()),
                    target_federation_version.as_ref(),
                )
                .unwrap()
                .get_federation_version()
                .expect("no federation version, but there should always be a federation version")
            }
            TestCase::NoRemoteLocalWithTarget | TestCase::NoRemoteLocalWithoutTarget => {
                merge_supergraph_configs(
                    None,
                    Some(local_supergraph_config_with_latest_fed_one_version.clone()),
                    target_federation_version.as_ref(),
                )
                .unwrap()
                .get_federation_version()
                .expect("no federation version, but there should always be a federation version")
            }
            TestCase::RemoteNoLocalWithTarget | TestCase::RemoteNoLocalWithoutTarget => {
                merge_supergraph_configs(
                    Some(remote_supergraph_config_with_latest_fed_two_version.clone()),
                    None,
                    target_federation_version.as_ref(),
                )
                .unwrap()
                .get_federation_version()
                .expect("no federation version, but there should always be a federation version")
            }
            TestCase::RemoteNoFedVersionLocalNoFedVersion => merge_supergraph_configs(
                Some(supergraph_config_without_fed_version.clone()),
                Some(supergraph_config_without_fed_version.clone()),
                target_federation_version.as_ref(),
            )
            .unwrap()
            .get_federation_version()
            .expect("no federation version, but there should always be a federation version"),
            TestCase::RemoteNoFedVersionLocalHasVersionNoTarget => merge_supergraph_configs(
                Some(supergraph_config_without_fed_version.clone()),
                Some(local_supergraph_config_with_latest_fed_one_version.clone()),
                target_federation_version.as_ref(),
            )
            .unwrap()
            .get_federation_version()
            .expect("no federation version, but there should always be a federation version"),
            TestCase::RemoteFedVersionLocalNoFedVersionNoTarget => merge_supergraph_configs(
                Some(remote_supergraph_config_with_latest_fed_two_version.clone()),
                Some(supergraph_config_without_fed_version.clone()),
                target_federation_version.as_ref(),
            )
            .unwrap()
            .get_federation_version()
            .expect("no federation version, but there should always be a federation version"),
        };

        assert_eq!(federation_version, expected_federation_version);
    }
}

#[cfg(test)]
mod test_get_supergraph_config {
    use std::fs::File;
    use std::io::Write;
    use std::path::PathBuf;
    use std::str::FromStr;
    use std::time::Duration;

    use apollo_federation_types::config::FederationVersion;
    use camino::Utf8PathBuf;
    use httpmock::MockServer;
    use indoc::indoc;
    use rstest::{fixture, rstest};
    use semver::Version;
    use serde_json::{json, Value};
    use speculoos::assert_that;
    use speculoos::prelude::OptionAssertions;

    use houston::Config;
    use rover_client::shared::GraphRef;

    use crate::options::ProfileOpt;
    use crate::utils::client::{ClientBuilder, StudioClientConfig};
    use crate::utils::parsers::FileDescriptorType;
    use crate::utils::supergraph_config::get_supergraph_config;

    #[fixture]
    #[once]
    fn home_dir() -> Utf8PathBuf {
        tempfile::tempdir()
            .unwrap()
            .path()
            .to_path_buf()
            .try_into()
            .unwrap()
    }

    #[fixture]
    #[once]
    fn api_key() -> String {
        uuid::Uuid::new_v4().as_simple().to_string()
    }

    #[fixture]
    fn config(home_dir: &Utf8PathBuf, api_key: &String) -> Config {
        Config::new(Some(home_dir), Some(api_key.to_string())).unwrap()
    }

    #[fixture]
    fn profile_opt() -> ProfileOpt {
        ProfileOpt {
            profile_name: "profile".to_string(),
        }
    }

    #[fixture]
    #[once]
    fn latest_fed2_version() -> FederationVersion {
        let d = PathBuf::from(env!("CARGO_MANIFEST_DIR")).join("latest_plugin_versions.json");
        let fp = File::open(d).expect("could not open version file");
        let raw_version_file: Value = serde_json::from_reader(fp).expect("malformed JSON");
        let raw_version = raw_version_file
            .get("supergraph")
            .unwrap()
            .get("versions")
            .unwrap()
            .get("latest-2")
            .unwrap()
            .as_str()
            .unwrap();
        let version = Version::from_str(&raw_version.replace("v", "")).unwrap();
        FederationVersion::ExactFedTwo(version)
    }

    #[rstest]
    #[case::no_subgraphs_at_all(None, None, None)]
    #[case::only_remote_subgraphs(
        Some(String::from("products")),
        None,
        Some(vec![(String::from("products"), String::from("remote"))]),
    )]
    #[case::only_local_subgraphs(
        None,
        Some(String::from("pandas")),
        Some(vec![(String::from("pandas"), String::from("local"))]),
    )]
    #[case::both_local_and_remote_subgraphs(
        Some(String::from("products")),
        Some(String::from("pandas")),
        Some(vec![(String::from("pandas"), String::from("local")), (String::from("products"), String::from("remote"))]),
    )]
    #[case::local_takes_precedence(
        Some(String::from("pandas")),
        Some(String::from("pandas")),
        Some(vec![(String::from("pandas"), String::from("local"))]),
    )]
    #[case::local_takes_precedence(
        Some(String::from("pandas")),
        Some(String::from("pandas")),
        Some(vec![(String::from("pandas"), String::from("local"))]),
    )]
    #[tokio::test]
    async fn test_get_supergraph_config(
        config: Config,
        profile_opt: ProfileOpt,
        latest_fed2_version: &FederationVersion,
        #[case] remote_subgraph: Option<String>,
        #[case] local_subgraph: Option<String>,
        #[case] expected: Option<Vec<(String, String)>>,
    ) {
        let server = MockServer::start();
        let sdl = "extend type User @key(fields: \"id\") {\n  id: ID! @external\n  age: Int\n}\n"
            .to_string();
        let graphref = if let Some(name) = remote_subgraph {
            let variant = String::from("current");
            let graphref_raw = format!("{name}@{variant}");
            let url = format!("http://{}.remote.com", name);
            server.mock(|when, then| {
                let body = json!({
                  "data": {
                    "variant": {
                      "__typename": "GraphVariant",
                      "subgraphs": [
                        {
                          "name": name,
                          "url": url,
                          "activePartialSchema": {
                            "sdl": sdl
                          }
                        }
                      ]
                    }
                  }
                });
                when.method(httpmock::Method::POST)
                    .path("/")
                    .json_body_obj(&json!({
                        "query": indoc!{
                            r#"
                        query SubgraphFetchAllQuery($graph_ref: ID!) {
                          variant(ref: $graph_ref) {
                            __typename
                            ... on GraphVariant {
                              subgraphs {
                                name
                                url
                                activePartialSchema {
                                  sdl
                                }
                              }
                            }
                          }
                        }
                        "#
                        },
                        "variables": {
                            "graph_ref": graphref_raw,
                        },
                        "operationName": "SubgraphFetchAllQuery"
                    }));
                then.status(200)
                    .header("content-type", "application/json")
                    .json_body(body);
            });

            server.mock(|when, then| {
                let body = json!({
                  "data": {
                    "graph": {
                      "variant": {
                        "subgraphs": [
                          {
                            "name": name
                          }
                        ]
                      }
                    }
                  }
                });
                when.method(httpmock::Method::POST)
                    .path("/")
                    .json_body_obj(&json!({
                        "query": indoc!{
                          r#"
                      query IsFederatedGraph($graph_id: ID!, $variant: String!) {
                        graph(id: $graph_id) {
                          variant(name: $variant) {
                            subgraphs {
                              name
                            }
                          }
                        }
                      }
                      "#
                        },
                        "variables": {
                            "graph_id": name,
                            "variant": "current"
                        },
                        "operationName": "IsFederatedGraph"
                    }));
                then.status(200)
                    .header("content-type", "application/json")
                    .json_body(body);
            });
            Some(GraphRef::new(name, Some(variant)).unwrap())
        } else {
            None
        };

        let studio_client_config = StudioClientConfig::new(
            Some(server.base_url()),
            config,
            false,
            ClientBuilder::default(),
            Some(Duration::from_secs(3)),
        );

        let actual_result = if let Some(name) = local_subgraph {
            let supergraph_config = format!(
                indoc! {
                    r#"
                federation_version: {}
                subgraphs:
                  {}:
                    routing_url: http://{}.local.com
                    schema:
                      sdl: "{}"
                "#
                },
                latest_fed2_version,
                name,
                name,
                sdl.escape_default()
            );
            let mut supergraph_config_path =
                tempfile::NamedTempFile::new().expect("Could not create temporary file");
            supergraph_config_path
                .as_file_mut()
                .write_all(&supergraph_config.into_bytes())
                .expect("Could not write to temporary file");

            get_supergraph_config(
                &graphref,
                &Some(FileDescriptorType::File(
                    Utf8PathBuf::from_path_buf(supergraph_config_path.path().to_path_buf())
                        .unwrap(),
                )),
                Some(latest_fed2_version),
                studio_client_config,
                &profile_opt,
                true,
            )
            .await
            .expect("Could not construct SupergraphConfig")
        } else {
            get_supergraph_config(
                &graphref,
                &None,
                Some(latest_fed2_version),
                studio_client_config,
                &profile_opt,
                true,
            )
            .await
            .expect("Could not construct SupergraphConfig")
        };

        if expected.is_none() {
            assert_that!(actual_result).is_none()
        } else {
            assert_that!(actual_result).is_some();
            for (idx, subgraph) in actual_result
                .unwrap()
                .get_subgraph_definitions()
                .unwrap()
                .iter()
                .enumerate()
            {
                let expected_result = expected.as_ref().unwrap();
                assert_that!(subgraph.name).is_equal_to(&expected_result[idx].0);
                assert_that!(subgraph.url).is_equal_to(format!(
                    "http://{}.{}.com",
                    expected_result[idx].0, expected_result[idx].1
                ))
            }
        }
    }
}

pub(crate) async fn resolve_supergraph_yaml(
    unresolved_supergraph_yaml: &FileDescriptorType,
    client_config: StudioClientConfig,
    profile_opt: &ProfileOpt,
    must_determine_federation_version: bool,
) -> RoverResult<SupergraphConfig> {
    let err_invalid_graph_ref = || {
        let err = anyhow!("Invalid graph ref.");
        let mut err = RoverError::new(err);
        err.set_suggestion(RoverErrorSuggestion::CheckGraphNameAndAuth);
        err
    };
    let supergraph_config = unresolved_supergraph_yaml
        .read_file_descriptor("supergraph config", &mut std::io::stdin())
        .and_then(|contents| expand_supergraph_yaml(&contents))?;
    let maybe_specified_federation_version = supergraph_config.get_federation_version();
    let supergraph_config = supergraph_config
        .into_iter()
        .collect::<Vec<(String, SubgraphConfig)>>();

    // WARNING: this is a departure from how both main and geal's branch work; by collecting the
    // futs we're able to run them all at once rather than in parallel (even when async); takes
    // resolution down from ~1min for 100 subgraphs to ~10s
    let futs = supergraph_config
        .into_iter()
        .map(|(subgraph_name, subgraph_data)| async {
            let cloned_subgraph_name = subgraph_name.to_string();
            let result = match subgraph_data.schema {
                SchemaSource::File { file } => {
                    let relative_schema_path = match unresolved_supergraph_yaml {
                        FileDescriptorType::File(config_path) => match config_path.parent() {
                            Some(parent) => {
                                let mut schema_path = parent.to_path_buf();
                                schema_path.push(file);
                                schema_path
                            }
                            None => file.clone(),
                        },
                        FileDescriptorType::Stdin => file.clone(),
                    };

                    Fs::read_file(relative_schema_path)
                        .map_err(|e| {
                            let mut err = RoverError::new(e);
                            err.set_suggestion(RoverErrorSuggestion::ValidComposeFile);
                            err
                        })
<<<<<<< HEAD
                        .and_then(|schema| {
                            subgraph_data
                                .routing_url
                                .clone()
                                .ok_or_else(err_no_routing_url)
                                .map(|url| SubgraphDefinition {
                                    name: subgraph_name,
                                    url,
                                    sdl: schema,
                                })
                        })
=======
                        .map(|schema| (subgraph_data.routing_url.clone(), schema))
>>>>>>> da93b316
                }
                SchemaSource::SubgraphIntrospection {
                    subgraph_url,
                    introspection_headers,
                } => {
                    let client = client_config
                        .get_reqwest_client()
                        .map_err(RoverError::from)?;
                    let client = GraphQLClient::new(
                        subgraph_url.as_ref(),
                        client,
                        client_config.retry_period,
                    );

                    // given a federated introspection URL, use subgraph introspect to
                    // obtain SDL and add it to subgraph_definition.
                    introspect::run(
                        SubgraphIntrospectInput {
                            headers: introspection_headers.clone().unwrap_or_default(),
                        },
                        &client,
                        false,
                    )
                    .await
                    .map(|introspection_response| {
                        let schema = introspection_response.result;

<<<<<<< HEAD
                        // We don't require a routing_url in config for this variant of a schema,
                        // if one isn't provided, just use the URL they passed for introspection.
                        let url = subgraph_data
                            .routing_url
                            .unwrap_or_else(|| subgraph_url.to_string());
                        SubgraphDefinition {
                            name: subgraph_name,
                            url,
                            sdl: schema,
                        }
=======
                        (
                            // We don't require a routing_url in config for
                            // this variant of a schema, if one isn't
                            // provided, just use the URL they passed for
                            // introspection. (This does mean there's no way
                            // when combining `--graph-ref` and a config
                            // file to say "fetch the schema from
                            // introspection but use the routing URL from
                            // the graph" at the moment.)
                            subgraph_data
                                .routing_url
                                .clone()
                                .or_else(|| Some(subgraph_url.to_string())),
                            schema,
                        )
>>>>>>> da93b316
                    })
                    .map_err(RoverError::from)
                }
                SchemaSource::Subgraph {
                    graphref: graph_ref,
                    subgraph,
                } => {
                    // WARNING: here's where we're returning an error on invalid graph refs; before
                    // this would bubble up and, I _think_, early abort the resolving
                    let graph_ref = match GraphRef::from_str(&graph_ref) {
                        Ok(graph_ref) => graph_ref,
                        Err(_err) => return Err(err_invalid_graph_ref()),
                    };

                    let authenticated_client = client_config
                        .get_authenticated_client(profile_opt)
                        .map_err(RoverError::from)?;

                    //let graph_ref = GraphRef::from_str(graph_ref).unwrap();
                    // given a graph_ref and subgraph, run subgraph fetch to
                    // obtain SDL and add it to subgraph_definition.
                    fetch::run(
                        SubgraphFetchInput {
                            graph_ref,
                            subgraph_name: subgraph.clone(),
                        },
                        &authenticated_client,
                    )
                    .await
                    .map_err(RoverError::from)
                    .map(|result| {
                        // We don't require a routing_url in config for this variant of a schema,
                        // if one isn't provided, just use the routing URL from the graph registry (if it exists).
                        if let rover_client::shared::SdlType::Subgraph {
                            routing_url: Some(graph_registry_routing_url),
                        } = result.sdl.r#type
                        {
<<<<<<< HEAD
                            let url = subgraph_data
                                .routing_url
                                .unwrap_or(graph_registry_routing_url);
                            SubgraphDefinition {
                                name: subgraph_name,
                                url,
                                sdl: result.sdl.contents,
                            }
=======
                            (
                                subgraph_data
                                    .routing_url
                                    .clone()
                                    .or(Some(graph_registry_routing_url)),
                                result.sdl.contents,
                            )
>>>>>>> da93b316
                        } else {
                            panic!("whoops: rebase me");
                        }
                    })
                }
<<<<<<< HEAD
                SchemaSource::Sdl { sdl } => subgraph_data
                    .routing_url
                    .ok_or_else(err_no_routing_url)
                    .map(|url| SubgraphDefinition {
                        name: subgraph_name,
                        url,
                        sdl,
                    }),
=======
                SchemaSource::Sdl { sdl } => Ok((subgraph_data.routing_url.clone(), sdl.clone())),
>>>>>>> da93b316
            };
            Ok((cloned_subgraph_name, result))
        });

    let subgraph_definition_results = join_all(futs).await.into_iter();
    let num_subgraphs = subgraph_definition_results.len();

    let mut subgraph_configs = BTreeMap::new();
    let mut subgraph_config_errors = Vec::new();

    let mut fed_two_subgraph_names = Vec::new();

    for res in subgraph_definition_results {
        match res {
            Ok((subgraph_name, subgraph_config_result)) => match subgraph_config_result {
                Ok((routing_url, sdl)) => {
                    subgraph_configs.insert(
                        subgraph_name.clone(),
                        SubgraphConfig {
                            routing_url,
                            schema: SchemaSource::Sdl { sdl: sdl.clone() },
                        },
                    );
                    let parser = Parser::new(&sdl);
                    let parsed_ast = parser.parse();
                    let doc = parsed_ast.document();
                    'definitions: for definition in doc.definitions() {
                        let maybe_directives = match definition {
                            cst::Definition::SchemaExtension(ext) => ext.directives(),
                            cst::Definition::SchemaDefinition(def) => def.directives(),
                            _ => None,
                        }
                        .map(|d| d.directives());
                        if let Some(directives) = maybe_directives {
                            for directive in directives {
                                if let Some(directive_name) = directive.name() {
                                    if "link" == directive_name.text() {
                                        fed_two_subgraph_names.push(subgraph_name);
                                        break 'definitions;
                                    }
                                }
                            }
                        }
                    }
                }
                Err(e) => subgraph_config_errors.push((subgraph_name, e)),
            },
            Err(err) => {
                eprintln!("err: {err}");
            }
        }
    }

    if !subgraph_config_errors.is_empty() {
        let source = BuildErrors::from(
            subgraph_config_errors
                .iter()
                .map(|(subgraph_name, error)| {
                    let mut message = error.message();
                    if message.ends_with('.') {
                        message.pop();
                    }
                    let mut message = format!(
                        "{} while resolving the schema for the '{}' subgraph",
                        message, subgraph_name
                    );
                    for suggestion in error.suggestions() {
                        message = format!("{}\n        {}", message, suggestion)
                    }
                    BuildError::config_error(error.code().map(|c| format!("{}", c)), Some(message))
                })
                .collect::<Vec<BuildError>>(),
        );
        return Err(RoverError::from(RoverClientError::BuildErrors {
            source,
            num_subgraphs,
        }));
    }

    let mut resolved_supergraph_config: SupergraphConfig =
        SupergraphConfig::new(subgraph_configs, None);

    let print_inexact_warning = || {
        eprintln!("{} An exact {} was not specified in '{}'. Future versions of {} will fail without specifying an exact federation version. See {} for more information.", Style::WarningPrefix.paint("WARN:"), Style::Command.paint("federation_version"), &unresolved_supergraph_yaml, Style::Command.paint("`rover supergraph compose`"), Style::Link.paint("https://www.apollographql.com/docs/rover/commands/supergraphs#setting-a-composition-version"))
    };

    if let Some(specified_federation_version) = maybe_specified_federation_version {
        // error if we detect an `@link` directive and the explicitly set `federation_version` to 1
        if specified_federation_version.is_fed_one() && !fed_two_subgraph_names.is_empty() {
            let mut err =
                RoverError::new(anyhow!("The 'federation_version' set in '{}' is invalid. The following subgraphs contain '@link' directives, which are only valid in Federation 2: {}", unresolved_supergraph_yaml, fed_two_subgraph_names.join(", ")));
            err.set_suggestion(RoverErrorSuggestion::Adhoc(format!(
                "Either remove the 'federation_version' entry from '{}', or set the value to '2'.",
                unresolved_supergraph_yaml
            )));
            return Err(err);
        }

        if matches!(
            specified_federation_version,
            FederationVersion::LatestFedOne
        ) || matches!(
            specified_federation_version,
            FederationVersion::LatestFedTwo
        ) {
            print_inexact_warning();
        }

        // otherwise, set the version to what they set
        resolved_supergraph_config.set_federation_version(specified_federation_version)
    } else if must_determine_federation_version {
        if fed_two_subgraph_names.is_empty() {
            // if they did not specify a version and no subgraphs contain `@link` directives, use Federation 1
            print_inexact_warning();
            resolved_supergraph_config.set_federation_version(FederationVersion::LatestFedOne)
        } else {
            // if they did not specify a version and at least one subgraph contains an `@link` directive, use Federation 2
            print_inexact_warning();
            resolved_supergraph_config.set_federation_version(FederationVersion::LatestFedTwo)
        }
    }

    Ok(resolved_supergraph_config)
}

fn expand_supergraph_yaml(content: &str) -> RoverResult<SupergraphConfig> {
    serde_yaml::from_str(content)
        .map_err(RoverError::from)
        .and_then(expand)
        .and_then(|v| serde_yaml::from_value(v).map_err(RoverError::from))
}

#[cfg(test)]
mod test_resolve_supergraph_yaml {
    use std::fs;
    use std::fs::File;
    use std::io::Write;
    use std::path::PathBuf;
    use std::string::ToString;
    use std::time::Duration;

    use anyhow::Result;
    use apollo_federation_types::config::{FederationVersion, SchemaSource, SubgraphConfig};
    use assert_fs::TempDir;
    use camino::Utf8PathBuf;
    use httpmock::MockServer;
    use indoc::indoc;
    use rstest::{fixture, rstest};
    use semver::Version;
    use serde_json::{json, Value};
    use speculoos::assert_that;
    use speculoos::prelude::{ResultAssertions, VecAssertions};

    use houston::Config;

    use crate::options::ProfileOpt;
    use crate::utils::client::{ClientBuilder, StudioClientConfig};
    use crate::utils::parsers::FileDescriptorType;

    use super::*;

    #[fixture]
    fn profile_opt() -> ProfileOpt {
        ProfileOpt {
            profile_name: "profile".to_string(),
        }
    }

    #[fixture]
    #[once]
    fn home_dir() -> Utf8PathBuf {
        tempfile::tempdir()
            .unwrap()
            .path()
            .to_path_buf()
            .try_into()
            .unwrap()
    }

    #[fixture]
    #[once]
    fn api_key() -> String {
        uuid::Uuid::new_v4().as_simple().to_string()
    }

    #[fixture]
    fn config(home_dir: &Utf8PathBuf, api_key: &String) -> Config {
        Config::new(Some(home_dir), Some(api_key.to_string())).unwrap()
    }

    #[fixture]
    fn client_config(config: Config) -> StudioClientConfig {
        StudioClientConfig::new(
            None,
            config,
            false,
            ClientBuilder::default(),
            Some(Duration::from_secs(3)),
        )
    }

    #[fixture]
    #[once]
    fn latest_fed2_version() -> FederationVersion {
        let d = PathBuf::from(env!("CARGO_MANIFEST_DIR")).join("latest_plugin_versions.json");
        let fp = File::open(d).expect("could not open version file");
        let raw_version_file: Value = serde_json::from_reader(fp).expect("malformed JSON");
        let raw_version = raw_version_file
            .get("supergraph")
            .unwrap()
            .get("versions")
            .unwrap()
            .get("latest-2")
            .unwrap()
            .as_str()
            .unwrap();
        let version = Version::from_str(&raw_version.replace("v", "")).unwrap();
        FederationVersion::ExactFedTwo(version)
    }

    #[test]
    fn test_supergraph_yaml_int_version() {
        let yaml = indoc! {r#"
            federation_version: 1
            subgraphs:
"#
        };
        let config = super::expand_supergraph_yaml(yaml).unwrap();
        assert_eq!(
            config.get_federation_version(),
            Some(FederationVersion::LatestFedOne)
        );
    }

    #[rstest]
    #[tokio::test]
    async fn it_errs_on_invalid_subgraph_path(
        client_config: StudioClientConfig,
        profile_opt: ProfileOpt,
    ) {
        let raw_good_yaml = r#"subgraphs:
  films:
    routing_url: https://films.example.com
    schema:
      file: ./films-do-not-exist.graphql
  people:
    routing_url: https://people.example.com
    schema:
      file: ./people-do-not-exist.graphql"#;
        let tmp_home = TempDir::new().unwrap();
        let mut config_path = Utf8PathBuf::try_from(tmp_home.path().to_path_buf()).unwrap();
        config_path.push("config.yaml");
        fs::write(&config_path, raw_good_yaml).unwrap();
        assert!(resolve_supergraph_yaml(
            &FileDescriptorType::File(config_path),
            client_config,
            &profile_opt,
            true
        )
        .await
        .is_err())
    }

    #[rstest]
    #[tokio::test]
    async fn it_can_get_subgraph_definitions_from_fs(
        client_config: StudioClientConfig,
        profile_opt: ProfileOpt,
        latest_fed2_version: &FederationVersion,
    ) {
        let raw_good_yaml = format!(
            r#"
federation_version: {}
subgraphs:
  films:
    routing_url: https://films.example.com
    schema:
      file: ./films.graphql
  people:
    routing_url: https://people.example.com
    schema:
      file: ./people.graphql"#,
            latest_fed2_version.to_string()
        );
        let tmp_home = TempDir::new().unwrap();
        let mut config_path = Utf8PathBuf::try_from(tmp_home.path().to_path_buf()).unwrap();
        config_path.push("config.yaml");
        fs::write(&config_path, raw_good_yaml).unwrap();
        let tmp_dir = config_path.parent().unwrap().to_path_buf();
        let films_path = tmp_dir.join("films.graphql");
        let people_path = tmp_dir.join("people.graphql");
        fs::write(films_path, "there is something here").unwrap();
        fs::write(people_path, "there is also something here").unwrap();
        assert!(resolve_supergraph_yaml(
            &FileDescriptorType::File(config_path),
            client_config,
            &profile_opt,
            true
        )
        .await
        .is_ok())
    }

    #[rstest]
    #[tokio::test]
    async fn it_can_compute_relative_schema_paths(
        client_config: StudioClientConfig,
        profile_opt: ProfileOpt,
        latest_fed2_version: &FederationVersion,
    ) {
        let raw_good_yaml = format!(
            r#"
federation_version: {}
subgraphs:
  films:
    routing_url: https://films.example.com
    schema:
      file: ../../films.graphql
  people:
    routing_url: https://people.example.com
    schema:
        file: ../../people.graphql"#,
            latest_fed2_version.to_string()
        );
        let tmp_home = TempDir::new().unwrap();
        let tmp_dir = Utf8PathBuf::try_from(tmp_home.path().to_path_buf()).unwrap();
        let mut config_path = tmp_dir.clone();
        config_path.push("layer");
        config_path.push("layer");
        fs::create_dir_all(&config_path).unwrap();
        config_path.push("config.yaml");
        fs::write(&config_path, raw_good_yaml).unwrap();
        let films_path = tmp_dir.join("films.graphql");
        let people_path = tmp_dir.join("people.graphql");
        fs::write(films_path, "there is something here").unwrap();
        fs::write(people_path, "there is also something here").unwrap();
        let subgraph_definitions = resolve_supergraph_yaml(
            &FileDescriptorType::File(config_path),
            client_config,
            &profile_opt,
            true,
        )
        .await
        .unwrap()
        .get_subgraph_definitions()
        .unwrap();
        let film_subgraph = subgraph_definitions.first().unwrap();
        let people_subgraph = subgraph_definitions.get(1).unwrap();

        assert_eq!(film_subgraph.name, "films");
        assert_eq!(film_subgraph.url, "https://films.example.com");
        assert_eq!(film_subgraph.sdl, "there is something here");
        assert_eq!(people_subgraph.name, "people");
        assert_eq!(people_subgraph.url, "https://people.example.com");
        assert_eq!(people_subgraph.sdl, "there is also something here");
    }

    const INTROSPECTION_SDL: &str = r#"directive @key(fields: _FieldSet!, resolvable: Boolean = true) repeatable on OBJECT | INTERFACE

directive @requires(fields: _FieldSet!) on FIELD_DEFINITION

directive @provides(fields: _FieldSet!) on FIELD_DEFINITION

directive @external(reason: String) on OBJECT | FIELD_DEFINITION

directive @tag(name: String!) repeatable on FIELD_DEFINITION | OBJECT | INTERFACE | UNION | ARGUMENT_DEFINITION | SCALAR | ENUM | ENUM_VALUE | INPUT_OBJECT | INPUT_FIELD_DEFINITION

directive @extends on OBJECT | INTERFACE

type Query {\n  test: String!\n  _service: _Service!\n}

scalar _FieldSet

scalar _Any

type _Service {\n  sdl: String\n}"#;

    #[fixture]
    fn schema() -> String {
        String::from(indoc! {r#"
           type Query {
             test: String!
           }
    "#
        })
    }

    #[rstest]
    #[tokio::test]
    async fn test_subgraph_file_resolution(
        schema: String,
        profile_opt: ProfileOpt,
        client_config: StudioClientConfig,
        latest_fed2_version: &FederationVersion,
    ) -> Result<()> {
        let mut schema_path = tempfile::NamedTempFile::new()?;
        schema_path
            .as_file_mut()
            .write_all(&schema.clone().into_bytes())?;
        let supergraph_config = format!(
            indoc! {r#"
          federation_version: {}
          subgraphs:
            products:
              routing_url: http://localhost:8000/
              schema:
                file: {}
"#
            },
            latest_fed2_version.to_string(),
            schema_path.path().to_str().unwrap()
        );

        let mut supergraph_config_path = tempfile::NamedTempFile::new()?;
        supergraph_config_path
            .as_file_mut()
            .write_all(&supergraph_config.into_bytes())?;

        let unresolved_supergraph_config =
            FileDescriptorType::File(supergraph_config_path.path().to_path_buf().try_into()?);

        let resolved_config = super::resolve_supergraph_yaml(
            &unresolved_supergraph_config,
            client_config,
            &profile_opt,
            true,
        )
        .await;

        assert_that!(resolved_config).is_ok();
        let resolved_config = resolved_config.unwrap();

        let subgraphs = resolved_config.into_iter().collect::<Vec<_>>();
        assert_that!(subgraphs).has_length(1);
        let subgraph = &subgraphs[0];
        assert_that!(subgraph).is_equal_to(&(
            "products".to_string(),
            SubgraphConfig {
                routing_url: Some("http://localhost:8000/".to_string()),
                schema: SchemaSource::Sdl {
                    sdl: schema.to_string(),
                },
            },
        ));

        Ok(())
    }

    #[rstest]
    #[tokio::test]
    async fn test_subgraph_introspection_resolution(
        profile_opt: ProfileOpt,
        client_config: StudioClientConfig,
        latest_fed2_version: &FederationVersion,
    ) -> Result<()> {
        let server = MockServer::start();

        let mock = server.mock(|when, then| {
            let body = json!({
                "data": {
                    "_service": {
                        "sdl": INTROSPECTION_SDL
                    }
                }
            });
            when.method(httpmock::Method::POST).path("/");
            then.status(200)
                .header("content-type", "application/json")
                .json_body(body);
        });

        let supergraph_config = format!(
            indoc! {r#"
          federation_version: {}
          subgraphs:
            products:
              routing_url: {}
              schema:
                subgraph_url: {}
"#
            },
            latest_fed2_version.to_string(),
            server.base_url(),
            server.base_url()
        );

        let mut supergraph_config_path = tempfile::NamedTempFile::new()?;
        supergraph_config_path
            .as_file_mut()
            .write_all(&supergraph_config.into_bytes())?;

        let unresolved_supergraph_config =
            FileDescriptorType::File(supergraph_config_path.path().to_path_buf().try_into()?);

        let resolved_config = super::resolve_supergraph_yaml(
            &unresolved_supergraph_config,
            client_config,
            &profile_opt,
            true,
        )
        .await;

        mock.assert_hits(1);

        assert_that!(resolved_config).is_ok();
        let resolved_config = resolved_config.unwrap();

        let subgraphs = resolved_config.into_iter().collect::<Vec<_>>();
        assert_that!(subgraphs).has_length(1);
        let subgraph = &subgraphs[0];
        assert_that!(subgraph).is_equal_to(&(
            "products".to_string(),
            SubgraphConfig {
                routing_url: Some(server.base_url()),
                schema: SchemaSource::Sdl {
                    sdl: INTROSPECTION_SDL.to_string(),
                },
            },
        ));

        Ok(())
    }

    #[rstest]
    #[tokio::test]
    async fn test_subgraph_studio_resolution(
        profile_opt: ProfileOpt,
        config: Config,
        latest_fed2_version: &FederationVersion,
    ) -> Result<()> {
        let graph_id = "testgraph";
        let variant = "current";
        let graphref = format!("{}@{}", graph_id, variant);
        let server = MockServer::start();

        let subgraph_fetch_mock = server.mock(|when, then| {
            let body = json!({
              "data": {
                "variant": {
                  "__typename": "GraphVariant",
                  "subgraph": {
                    "url": server.base_url(),
                    "activePartialSchema": {
                      "sdl": INTROSPECTION_SDL
                    }
                  },
                  "subgraphs": [
                    {
                      "name": "products"
                    }
                  ]
                }
              }
            });
            when.method(httpmock::Method::POST)
                .path("/")
                .json_body_obj(&json!({
                    "query": indoc!{
                        r#"
                        query SubgraphFetchQuery($graph_ref: ID!, $subgraph_name: ID!) {
                          variant(ref: $graph_ref) {
                            __typename
                            ... on GraphVariant {
                              subgraph(name: $subgraph_name) {
                                url,
                                activePartialSchema {
                                  sdl
                                }
                              }
                              subgraphs {
                                name
                              }
                            }
                          }
                        }
                        "#
                    },
                    "variables": {
                        "graph_ref": graphref,
                        "subgraph_name": "products"
                    },
                    "operationName": "SubgraphFetchQuery"
                }));
            then.status(200)
                .header("content-type", "application/json")
                .json_body(body);
        });

        let supergraph_config = format!(
            indoc! {r#"
          federation_version: {}
          subgraphs:
            products:
              schema:
                graphref: {}
                subgraph: products
"#
            },
            latest_fed2_version, graphref
        );

        let studio_client_config = StudioClientConfig::new(
            Some(server.base_url()),
            config,
            false,
            ClientBuilder::default(),
            Some(Duration::from_secs(3)),
        );

        let mut supergraph_config_path = tempfile::NamedTempFile::new()?;
        supergraph_config_path
            .as_file_mut()
            .write_all(&supergraph_config.into_bytes())?;

        let unresolved_supergraph_config =
            FileDescriptorType::File(supergraph_config_path.path().to_path_buf().try_into()?);

        let resolved_config = resolve_supergraph_yaml(
            &unresolved_supergraph_config,
            studio_client_config,
            &profile_opt,
            true,
        )
        .await;

        assert_that!(resolved_config).is_ok();
        let resolved_config = resolved_config.unwrap();

        subgraph_fetch_mock.assert_hits(1);

        let subgraphs = resolved_config.into_iter().collect::<Vec<_>>();
        assert_that!(subgraphs).has_length(1);
        let subgraph = &subgraphs[0];
        assert_that!(subgraph).is_equal_to(&(
            "products".to_string(),
            SubgraphConfig {
                routing_url: Some(server.base_url()),
                schema: SchemaSource::Sdl {
                    sdl: INTROSPECTION_SDL.to_string(),
                },
            },
        ));

        Ok(())
    }

    #[rstest]
    #[tokio::test]
    async fn test_subgraph_sdl_resolution(
        schema: String,
        profile_opt: ProfileOpt,
        client_config: StudioClientConfig,
        latest_fed2_version: &FederationVersion,
    ) -> Result<()> {
        let supergraph_config = format!(
            indoc! {
                r#"
                federation_version: {}
                subgraphs:
                  products:
                    routing_url: http://localhost:8000/
                    schema:
                      sdl: "{}"
                "#
            },
            latest_fed2_version.to_string(),
            schema.escape_default()
        );

        let mut supergraph_config_path = tempfile::NamedTempFile::new()?;
        supergraph_config_path
            .as_file_mut()
            .write_all(&supergraph_config.into_bytes())?;

        let unresolved_supergraph_config =
            FileDescriptorType::File(supergraph_config_path.path().to_path_buf().try_into()?);

        let resolved_config = super::resolve_supergraph_yaml(
            &unresolved_supergraph_config,
            client_config,
            &profile_opt,
            true,
        )
        .await;

        assert_that!(resolved_config).is_ok();
        let resolved_config = resolved_config.unwrap();

        let subgraphs = resolved_config.into_iter().collect::<Vec<_>>();
        assert_that!(subgraphs).has_length(1);
        let subgraph = &subgraphs[0];
        assert_that!(subgraph).is_equal_to(&(
            "products".to_string(),
            SubgraphConfig {
                routing_url: Some("http://localhost:8000/".to_string()),
                schema: SchemaSource::Sdl {
                    sdl: schema.to_string(),
                },
            },
        ));

        Ok(())
    }

    #[rstest]
    #[case::must_determine_federation_version(true)]
    #[case::no_need_to_determine_federation_version(false)]
    #[tokio::test]
    async fn test_subgraph_federation_version_default(
        #[case] must_determine_federation_version: bool,
        schema: String,
        profile_opt: ProfileOpt,
        client_config: StudioClientConfig,
    ) -> Result<()> {
        let supergraph_config = format!(
            indoc! {
                r#"
                subgraphs:
                  products:
                    routing_url: http://localhost:8000/
                    schema:
                      sdl: "{}"
                "#
            },
            schema.escape_default()
        );

        let mut supergraph_config_path = tempfile::NamedTempFile::new()?;
        supergraph_config_path
            .as_file_mut()
            .write_all(&supergraph_config.into_bytes())?;

        let unresolved_supergraph_config =
            FileDescriptorType::File(supergraph_config_path.path().to_path_buf().try_into()?);

        let resolved_config = super::resolve_supergraph_yaml(
            &unresolved_supergraph_config,
            client_config,
            &profile_opt,
            must_determine_federation_version,
        )
        .await;

        assert_that!(resolved_config).is_ok();
        let resolved_config = resolved_config.unwrap();
        assert_eq!(
            resolved_config.get_federation_version(),
            if must_determine_federation_version {
                Some(FederationVersion::LatestFedOne)
            } else {
                None
            }
        );

        Ok(())
    }
}<|MERGE_RESOLUTION|>--- conflicted
+++ resolved
@@ -2,14 +2,9 @@
 use std::str::FromStr;
 
 use anyhow::anyhow;
-<<<<<<< HEAD
-=======
-use apollo_federation_types::build::{BuildError, BuildErrors};
->>>>>>> da93b316
 use apollo_federation_types::config::{
     FederationVersion, SchemaSource, SubgraphConfig, SupergraphConfig,
 };
-use apollo_federation_types::javascript::SubgraphDefinition;
 use apollo_federation_types::rover::{BuildError, BuildErrors};
 use apollo_parser::{cst, Parser};
 use futures::future::join_all;
@@ -680,10 +675,10 @@
     // futs we're able to run them all at once rather than in parallel (even when async); takes
     // resolution down from ~1min for 100 subgraphs to ~10s
     let futs = supergraph_config
-        .into_iter()
+        .iter()
         .map(|(subgraph_name, subgraph_data)| async {
             let cloned_subgraph_name = subgraph_name.to_string();
-            let result = match subgraph_data.schema {
+            let result = match &subgraph_data.schema {
                 SchemaSource::File { file } => {
                     let relative_schema_path = match unresolved_supergraph_yaml {
                         FileDescriptorType::File(config_path) => match config_path.parent() {
@@ -703,21 +698,7 @@
                             err.set_suggestion(RoverErrorSuggestion::ValidComposeFile);
                             err
                         })
-<<<<<<< HEAD
-                        .and_then(|schema| {
-                            subgraph_data
-                                .routing_url
-                                .clone()
-                                .ok_or_else(err_no_routing_url)
-                                .map(|url| SubgraphDefinition {
-                                    name: subgraph_name,
-                                    url,
-                                    sdl: schema,
-                                })
-                        })
-=======
                         .map(|schema| (subgraph_data.routing_url.clone(), schema))
->>>>>>> da93b316
                 }
                 SchemaSource::SubgraphIntrospection {
                     subgraph_url,
@@ -745,18 +726,6 @@
                     .map(|introspection_response| {
                         let schema = introspection_response.result;
 
-<<<<<<< HEAD
-                        // We don't require a routing_url in config for this variant of a schema,
-                        // if one isn't provided, just use the URL they passed for introspection.
-                        let url = subgraph_data
-                            .routing_url
-                            .unwrap_or_else(|| subgraph_url.to_string());
-                        SubgraphDefinition {
-                            name: subgraph_name,
-                            url,
-                            sdl: schema,
-                        }
-=======
                         (
                             // We don't require a routing_url in config for
                             // this variant of a schema, if one isn't
@@ -772,7 +741,6 @@
                                 .or_else(|| Some(subgraph_url.to_string())),
                             schema,
                         )
->>>>>>> da93b316
                     })
                     .map_err(RoverError::from)
                 }
@@ -782,7 +750,7 @@
                 } => {
                     // WARNING: here's where we're returning an error on invalid graph refs; before
                     // this would bubble up and, I _think_, early abort the resolving
-                    let graph_ref = match GraphRef::from_str(&graph_ref) {
+                    let graph_ref = match GraphRef::from_str(graph_ref) {
                         Ok(graph_ref) => graph_ref,
                         Err(_err) => return Err(err_invalid_graph_ref()),
                     };
@@ -810,16 +778,6 @@
                             routing_url: Some(graph_registry_routing_url),
                         } = result.sdl.r#type
                         {
-<<<<<<< HEAD
-                            let url = subgraph_data
-                                .routing_url
-                                .unwrap_or(graph_registry_routing_url);
-                            SubgraphDefinition {
-                                name: subgraph_name,
-                                url,
-                                sdl: result.sdl.contents,
-                            }
-=======
                             (
                                 subgraph_data
                                     .routing_url
@@ -827,24 +785,12 @@
                                     .or(Some(graph_registry_routing_url)),
                                 result.sdl.contents,
                             )
->>>>>>> da93b316
                         } else {
                             panic!("whoops: rebase me");
                         }
                     })
                 }
-<<<<<<< HEAD
-                SchemaSource::Sdl { sdl } => subgraph_data
-                    .routing_url
-                    .ok_or_else(err_no_routing_url)
-                    .map(|url| SubgraphDefinition {
-                        name: subgraph_name,
-                        url,
-                        sdl,
-                    }),
-=======
                 SchemaSource::Sdl { sdl } => Ok((subgraph_data.routing_url.clone(), sdl.clone())),
->>>>>>> da93b316
             };
             Ok((cloned_subgraph_name, result))
         });
