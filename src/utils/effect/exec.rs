use std::{
    collections::HashMap,
    pin::Pin,
    process::{Output, Stdio},
};

use async_trait::async_trait;
use buildstructor::Builder;
use camino::Utf8PathBuf;
use futures::Future;
use tokio::process::{Child, Command};
use tower::Service;

#[derive(Builder, Debug)]
#[cfg_attr(test, derive(derive_getters::Getters))]
pub struct ExecCommandConfig {
    exe: Utf8PathBuf,
    args: Option<Vec<String>>,
    env: Option<HashMap<String, String>>,
    output: Option<ExecCommandOutput>,
}

#[derive(Builder, Default, Debug)]
pub struct ExecCommandOutput {
    stdout: Option<Stdio>,
    stderr: Option<Stdio>,
    stdin: Option<Stdio>,
}

#[cfg_attr(test, derive(thiserror::Error, Debug))]
#[cfg(test)]
#[cfg_attr(test, error("MockExecError"))]
pub struct MockExecError {}

#[cfg_attr(test, mockall::automock(type Error = MockExecError;))]
#[async_trait]
pub trait ExecCommand {
    type Error: std::fmt::Debug + 'static;
    async fn exec_command<'a>(&self, config: ExecCommandConfig) -> Result<Output, Self::Error>;
}

#[derive(Clone, Default, Debug, PartialEq, Eq)]
pub struct TokioCommand {}

#[async_trait]
impl ExecCommand for TokioCommand {
    type Error = std::io::Error;
    async fn exec_command<'a>(&self, config: ExecCommandConfig) -> Result<Output, Self::Error> {
        let mut command = Command::new(config.exe.clone());
        let command = build_command(&mut command, config);
        command.output().await
    }
}

#[derive(Clone, Default, Debug, PartialEq, Eq)]
pub struct TokioSpawn {}

impl Service<ExecCommandConfig> for TokioSpawn {
    type Response = Child;
    type Error = std::io::Error;
    type Future = Pin<Box<dyn Future<Output = Result<Self::Response, Self::Error>> + Send>>;

    fn poll_ready(
        &mut self,
        _: &mut std::task::Context<'_>,
    ) -> std::task::Poll<Result<(), Self::Error>> {
        std::task::Poll::Ready(Ok(()))
    }

    fn call(&mut self, req: ExecCommandConfig) -> Self::Future {
        Box::pin(async move {
            let mut command = Command::new(req.exe.clone());
            let command = build_command(&mut command, req);
            command.spawn()
        })
    }
}

fn build_command(command: &mut Command, config: ExecCommandConfig) -> &mut Command {
    let command = command
        .args(config.args.unwrap_or_default())
        .envs(config.env.unwrap_or_default());
    let output = config.output.unwrap_or_default();
    let command = if let Some(stdout) = output.stdout {
        command.stdout(stdout)
    } else {
        command
    };
    let command = if let Some(stderr) = output.stderr {
        command.stderr(stderr)
    } else {
        command
    };
    if let Some(stdin) = output.stdin {
        command.stdin(stdin)
    } else {
        command
<<<<<<< HEAD
    };
    #[allow(clippy::let_and_return)]
    command
=======
    }
>>>>>>> 447e631c
}<|MERGE_RESOLUTION|>--- conflicted
+++ resolved
@@ -95,11 +95,5 @@
         command.stdin(stdin)
     } else {
         command
-<<<<<<< HEAD
-    };
-    #[allow(clippy::let_and_return)]
-    command
-=======
     }
->>>>>>> 447e631c
 }