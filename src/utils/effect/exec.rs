--- conflicted
+++ resolved
@@ -51,19 +51,11 @@
         let mut command = Command::new(config.exe.clone());
         let command = build_command(&mut command, config);
 
-<<<<<<< HEAD
         command
             .spawn()
             .map_err(|err| std::io::Error::other(err.to_string()))?
             .wait_with_output()
             .await
-=======
-        if should_spawn {
-            command.spawn().unwrap().wait_with_output().await
-        } else {
-            command.output().await
-        }
->>>>>>> fab693df
     }
 }
 
