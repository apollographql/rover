//! The code in this file is borrowed from the router for consistent syntax. As such, it is covered
//! by the [ELv2 license](https://www.apollographql.com/docs/resources/elastic-license-v2-faq/).
//! Before calling this code from other functions, make sure that the license is accepted (like
//! `supergraph compose`)
use anyhow::{Context, Error, bail};
use serde_yaml::{Mapping, Sequence, Value};
use std::env;
use std::path::Path;

use rover_std::Fs;
use shellexpand::env_with_context;

use crate::{RoverError, RoverErrorSuggestion, RoverResult};

/// Implements router-config-style
/// [variable expansion](https://www.apollographql.com/docs/router/configuration/overview/#variable-expansion)
/// for a YAML mapping (e.g., an entire `supergraph.yaml` or `router.yaml`).
pub(crate) fn expand(value: Value) -> RoverResult<Value> {
    match value {
        Value::String(s) => expand_str(&s).map(Value::String),
        Value::Null | Value::Bool(_) | Value::Number(_) | Value::Tagged(_) => Ok(value),
        Value::Sequence(inner) => inner
            .into_iter()
            .map(expand)
            .collect::<RoverResult<Sequence>>()
            .map(Value::Sequence),
        Value::Mapping(inner) => inner
            .into_iter()
            .map(|(key, value)| expand(value).map(|value| (key, value)))
            .collect::<RoverResult<Mapping>>()
            .map(Value::Mapping),
    }
}

#[cfg(test)]
mod test_expand {
    use serde_yaml::Value;

    #[test]
    fn mapping() {
        let yaml = "supergraph:\n  introspection: true\n  listen: 0.0.0.0:${env.PORT:-4000}";
        let value = serde_yaml::from_str(yaml).unwrap();
        let expanded = super::expand(value).unwrap();
        let expected: Value =
            serde_yaml::from_str("supergraph:\n  introspection: true\n  listen: 0.0.0.0:4000")
                .unwrap();
        assert_eq!(expanded, expected);
    }

    /// A realish world test of complex expansion
    #[test]
    fn supergraph_config_header_injection() {
        let yaml = r#"federation_version: =2.4.7
subgraphs:
  products:
    routing_url: http://localhost:4001
    schema:
      subgraph_url: http://localhost:4001
      introspection_headers:
        Router-Authorization: ${env.PRODUCTS_AUTHORIZATION:-test}
  users:
    routing_url: http://localhost:4002
    schema:
      subgraph_url: http://localhost:4002
      introspection_headers:
        Router-Authorization: ${env.USERS_AUTHORIZATION:-test2}"#;
        let value = serde_yaml::from_str(yaml).unwrap();
        let expanded = super::expand(value).unwrap();
        let expected: Value = serde_yaml::from_str(
            r#"federation_version: =2.4.7
subgraphs:
  products:
    routing_url: http://localhost:4001
    schema:
      subgraph_url: http://localhost:4001
      introspection_headers:
        Router-Authorization: test
  users:
    routing_url: http://localhost:4002
    schema:
      subgraph_url: http://localhost:4002
      introspection_headers:
        Router-Authorization: test2"#,
        )
        .unwrap();
        assert_eq!(expanded, expected);
    }
}

/// Implements router-config-style
/// [variable expansion](https://www.apollographql.com/docs/router/configuration/overview/#variable-expansion)
/// for a single value.
fn expand_str(value: &str) -> RoverResult<String> {
    env_with_context(value, context)
        .map_err(|e| {
            RoverError::from(e.cause).with_suggestion(RoverErrorSuggestion::Adhoc(format!(
                "Set the {} environment variable",
                e.var_name
                    .strip_prefix("env.")
                    .unwrap_or(e.var_name.as_str())
            )))
        })
        .map(|cow| cow.into_owned())
}

fn context(key: &str) -> Result<Option<String>, Error> {
    if let Some(env_var_key) = key.strip_prefix("env.") {
        env::var(env_var_key)
            .map(Some)
            .with_context(|| format!("While reading env var {env_var_key} for variable expansion"))
    } else if let Some(file_name) = key.strip_prefix("file.") {
        if !Path::new(file_name).exists() {
            Ok(None)
        } else {
            Ok(Fs::read_file(file_name).map(Some)?)
        }
    } else {
        bail!("Invalid variable expansion key: {}", key)
    }
}

#[cfg(test)]
mod test_expand_str {
    use super::*;
    use assert_fs::fixture::{FileWriteBin, FileWriteStr, NamedTempFile};

    // Env vars are global, so if you're going to reuse them you'd better make them constants
    // These point at each other for testing nested values
    const ENV_VAR_KEY_1: &str = "RESOLVE_HEADER_VALUE_TEST_VAR_1";
    const ENV_VAR_VALUE_1: &str = "RESOLVE_HEADER_VALUE_TEST_VAR_2";
    const ENV_VAR_KEY_2: &str = "RESOLVE_HEADER_VALUE_TEST_VAR_2";
    const ENV_VAR_VALUE_2: &str = "RESOLVE_HEADER_VALUE_TEST_VAR_1";

    #[test]
    fn valid_env_var() {
        let value = format!("${{env.{ENV_VAR_KEY_1}}}");
        unsafe {
            env::set_var(ENV_VAR_KEY_1, ENV_VAR_VALUE_1);
        }
        assert_eq!(expand_str(&value).unwrap(), ENV_VAR_VALUE_1);
    }

    #[test]
    fn partial_env_var_partial_static() {
        let value = format!("static-part-${{env.{ENV_VAR_KEY_1}}}");
        unsafe {
            env::set_var(ENV_VAR_KEY_1, ENV_VAR_VALUE_1);
        }
        assert_eq!(
            expand_str(&value).unwrap(),
            format!("static-part-{ENV_VAR_VALUE_1}")
        );
    }

    #[test]
    fn multiple_env_vars() {
        let value = format!("${{env.{ENV_VAR_KEY_1}}}-static-part-${{env.{ENV_VAR_KEY_2}}}");
        unsafe {
            env::set_var(ENV_VAR_KEY_1, ENV_VAR_VALUE_1);
<<<<<<< HEAD
=======
        }
        unsafe {
>>>>>>> 447e631c
            env::set_var(ENV_VAR_KEY_2, ENV_VAR_VALUE_2);
        }
        assert_eq!(
            expand_str(&value).unwrap(),
            format!("{ENV_VAR_VALUE_1}-static-part-{ENV_VAR_VALUE_2}")
        );
    }

    #[test]
    fn nested_env_vars() {
        let value = format!("${{env.${{env.{ENV_VAR_KEY_1}}}}}");
        unsafe {
            env::set_var(ENV_VAR_KEY_1, ENV_VAR_VALUE_1);
<<<<<<< HEAD
=======
        }
        unsafe {
>>>>>>> 447e631c
            env::set_var(ENV_VAR_KEY_2, ENV_VAR_VALUE_2);
        }
        assert!(expand_str(&value).is_err());
    }

    #[test]
    fn not_env_var() {
        let value = "test_value";
        assert_eq!(expand_str(value).unwrap(), value);
    }

    #[test]
    fn env_var_not_found() {
        let value = "${env.RESOLVE_HEADER_VALUE_TEST_VAR_DOES_NOT_EXIST}";
        assert!(expand_str(value).is_err());
    }

    #[test]
    fn missing_end_brace() {
        let value = "${env.RESOLVE_HEADER_VALUE_TEST_VAR_DOES_NOT_EXIST";
        assert_eq!(expand_str(value).unwrap(), value);
    }

    #[test]
    fn missing_start_section() {
        let value = "RESOLVE_HEADER_VALUE_TEST_VAR_DOES_NOT_EXIST}";
        assert_eq!(expand_str(value).unwrap(), value);
    }

    #[test]
    fn content_from_file() {
        let temp = NamedTempFile::new("variable.txt").unwrap();
        temp.write_str("test_value").unwrap();
        let value = format!("${{file.{}}}", temp.path().to_str().unwrap());
        assert_eq!(expand_str(&value).unwrap(), "test_value");
    }

    /// This behavior is copied from Router
    #[test]
    fn missing_file() {
        let value = "${file.afilethatdefinitelydoesntexisthere}";
        assert_eq!(expand_str(value).unwrap(), value);
    }

    #[test]
    fn invalid_file() {
        let temp = NamedTempFile::new("variable.txt").unwrap();
        // Invalid UTF-8
        temp.write_binary(&[0x80]).unwrap();
        let value = format!("${{file.{}}}", temp.path().to_str().unwrap());
        assert!(expand_str(&value).is_err());
    }
}<|MERGE_RESOLUTION|>--- conflicted
+++ resolved
@@ -157,11 +157,8 @@
         let value = format!("${{env.{ENV_VAR_KEY_1}}}-static-part-${{env.{ENV_VAR_KEY_2}}}");
         unsafe {
             env::set_var(ENV_VAR_KEY_1, ENV_VAR_VALUE_1);
-<<<<<<< HEAD
-=======
-        }
-        unsafe {
->>>>>>> 447e631c
+        }
+        unsafe {
             env::set_var(ENV_VAR_KEY_2, ENV_VAR_VALUE_2);
         }
         assert_eq!(
@@ -175,11 +172,8 @@
         let value = format!("${{env.${{env.{ENV_VAR_KEY_1}}}}}");
         unsafe {
             env::set_var(ENV_VAR_KEY_1, ENV_VAR_VALUE_1);
-<<<<<<< HEAD
-=======
-        }
-        unsafe {
->>>>>>> 447e631c
+        }
+        unsafe {
             env::set_var(ENV_VAR_KEY_2, ENV_VAR_VALUE_2);
         }
         assert!(expand_str(&value).is_err());
