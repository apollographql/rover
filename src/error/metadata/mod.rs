pub(crate) mod code;
mod suggestion;

pub(crate) use code::Code;
pub(crate) use suggestion::Suggestion;

use houston::HoustonProblem;
use rover_client::RoverClientError;

use crate::utils::env::RoverEnvKey;

use std::{env, fmt::Display};

use ansi_term::Colour::Red;

/// Metadata contains extra information about specific errors
/// Currently this includes an optional error `Code`
/// and an optional `Suggestion`
#[derive(Default, Debug)]
pub struct Metadata {
    pub suggestion: Option<Suggestion>,
    pub code: Option<Code>,
    pub is_parse_error: bool,
}

impl Metadata {
    pub fn parse_error(suggestion: impl Display) -> Self {
        Metadata {
            suggestion: Some(Suggestion::Adhoc(suggestion.to_string())),
            code: None,
            is_parse_error: true,
        }
    }
}

/// `Metadata` structs can be created from an `anyhow::Error`
/// This works by downcasting the errors to their underlying types
/// and creating `Suggestion`s and `Code`s where applicable
impl From<&mut anyhow::Error> for Metadata {
    fn from(error: &mut anyhow::Error) -> Self {
        if let Some(rover_client_error) = error.downcast_ref::<RoverClientError>() {
            let (suggestion, code) = match rover_client_error {
<<<<<<< HEAD
                RoverClientError::InvalidJson(_) => {
                    (Some(Suggestion::SubmitIssue), Some(Code::E001))
                }
                RoverClientError::InvalidHeaderName(_) => {
                    (Some(Suggestion::SubmitIssue), Some(Code::E002))
                }
                RoverClientError::InvalidHeaderValue(_) => {
                    (Some(Suggestion::SubmitIssue), Some(Code::E003))
                }
                RoverClientError::SendRequest(_) => {
                    (Some(Suggestion::SubmitIssue), Some(Code::E004))
                }
                RoverClientError::MalformedResponse { null_field: _ } => {
                    (Some(Suggestion::SubmitIssue), Some(Code::E005))
                }
                RoverClientError::InvalidSeverity => {
                    (Some(Suggestion::SubmitIssue), Some(Code::E006))
=======
                RoverClientError::InvalidJson(_)
                | RoverClientError::InvalidHeaderName(_)
                | RoverClientError::InvalidHeaderValue(_)
                | RoverClientError::SendRequest(_)
                | RoverClientError::MalformedResponse { null_field: _ }
                | RoverClientError::InvalidSeverity => (Some(Suggestion::SubmitIssue), None),
                RoverClientError::NoCompositionPublishes {
                    graph: _,
                    composition_errors,
                } => {
                    for composition_error in composition_errors {
                        eprintln!("{} {}", Red.bold().paint("error:"), composition_error);
                    }
                    (Some(Suggestion::RunComposition), None)
>>>>>>> fbdb7530
                }
                RoverClientError::ExpectedFederatedGraph { graph: _ } => {
                    (Some(Suggestion::UseFederatedGraph), Some(Code::E007))
                }
                RoverClientError::NoSchemaForVariant {
                    graph,
                    invalid_variant,
                    valid_variants,
                    frontend_url_root,
                } => (
                    Some(Suggestion::ProvideValidVariant {
                        graph_name: graph.clone(),
                        invalid_variant: invalid_variant.clone(),
                        valid_variants: valid_variants.clone(),
                        frontend_url_root: frontend_url_root.clone(),
                    }),
                    Some(Code::E008),
                ),
                RoverClientError::NoSubgraphInGraph {
                    invalid_subgraph: _,
                    valid_subgraphs,
                } => (
                    Some(Suggestion::ProvideValidSubgraph(valid_subgraphs.clone())),
                    Some(Code::E009),
                ),
                RoverClientError::NoService { graph: _ } => {
                    (Some(Suggestion::CheckGraphNameAndAuth), Some(Code::E010))
                }
                RoverClientError::GraphQl { msg: _ } => (None, None),
                RoverClientError::IntrospectionError { msg: _ } => (None, Some(Code::E011)),
                RoverClientError::ClientError { msg: _ } => (None, Some(Code::E012)),
                RoverClientError::InvalidKey => (Some(Suggestion::CheckKey), Some(Code::E013)),
                RoverClientError::MalformedKey => (Some(Suggestion::ProperKey), Some(Code::E014)),
                RoverClientError::UnparseableReleaseVersion => {
                    (Some(Suggestion::SubmitIssue), Some(Code::E015))
                }
                RoverClientError::AdhocError { msg: _ } => (None, None),
            };
            return Metadata {
                suggestion,
                code,
                is_parse_error: false,
            };
        }

        if let Some(houston_problem) = error.downcast_ref::<HoustonProblem>() {
            let (suggestion, code) = match houston_problem {
                HoustonProblem::CouldNotCreateConfigHome(_) => {
                    (Some(Suggestion::SetConfigHome), Some(Code::E016))
                }
                HoustonProblem::DefaultConfigDirNotFound => {
                    (Some(Suggestion::SetConfigHome), Some(Code::E017))
                }
                HoustonProblem::InvalidOverrideConfigDir(_) => {
                    (Some(Suggestion::SetConfigHome), Some(Code::E018))
                }
                HoustonProblem::NoConfigFound(_) => {
                    let code = Some(Code::E019);
                    let suggestion = if env::var_os(RoverEnvKey::ConfigHome.to_string()).is_some() {
                        Some(Suggestion::MigrateConfigHomeOrCreateConfig)
                    } else {
                        Some(Suggestion::CreateConfig)
                    };
                    (suggestion, code)
                }
                HoustonProblem::NoConfigProfiles => {
                    (Some(Suggestion::NewUserNoProfiles), Some(Code::E020))
                }
                HoustonProblem::ProfileNotFound(_) => {
                    (Some(Suggestion::ListProfiles), Some(Code::E021))
                }
                HoustonProblem::NoNonSensitiveConfigFound(_) => {
                    (Some(Suggestion::SubmitIssue), Some(Code::E022))
                }
                HoustonProblem::PathNotUtf8(_) => (Some(Suggestion::SubmitIssue), Some(Code::E023)),
                HoustonProblem::TomlDeserialization(_) => {
                    (Some(Suggestion::SubmitIssue), Some(Code::E024))
                }
                HoustonProblem::TomlSerialization(_) => {
                    (Some(Suggestion::SubmitIssue), Some(Code::E025))
                }
                HoustonProblem::IoError(_) => (Some(Suggestion::SubmitIssue), Some(Code::E026)),
            };
            return Metadata {
                suggestion,
                code,
                is_parse_error: false,
            };
        }

        Metadata::default()
    }
}<|MERGE_RESOLUTION|>--- conflicted
+++ resolved
@@ -40,7 +40,6 @@
     fn from(error: &mut anyhow::Error) -> Self {
         if let Some(rover_client_error) = error.downcast_ref::<RoverClientError>() {
             let (suggestion, code) = match rover_client_error {
-<<<<<<< HEAD
                 RoverClientError::InvalidJson(_) => {
                     (Some(Suggestion::SubmitIssue), Some(Code::E001))
                 }
@@ -58,13 +57,7 @@
                 }
                 RoverClientError::InvalidSeverity => {
                     (Some(Suggestion::SubmitIssue), Some(Code::E006))
-=======
-                RoverClientError::InvalidJson(_)
-                | RoverClientError::InvalidHeaderName(_)
-                | RoverClientError::InvalidHeaderValue(_)
-                | RoverClientError::SendRequest(_)
-                | RoverClientError::MalformedResponse { null_field: _ }
-                | RoverClientError::InvalidSeverity => (Some(Suggestion::SubmitIssue), None),
+                }
                 RoverClientError::NoCompositionPublishes {
                     graph: _,
                     composition_errors,
@@ -73,7 +66,6 @@
                         eprintln!("{} {}", Red.bold().paint("error:"), composition_error);
                     }
                     (Some(Suggestion::RunComposition), None)
->>>>>>> fbdb7530
                 }
                 RoverClientError::ExpectedFederatedGraph { graph: _ } => {
                     (Some(Suggestion::UseFederatedGraph), Some(Code::E007))
