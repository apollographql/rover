use std::cmp::Ordering;
use std::fmt::{self, Display, Write as _};

use rover_client::shared::GraphRef;
use rover_std::Style;

use crate::utils::env::RoverEnvKey;

use serde::Serialize;

/// `Suggestion` contains possible suggestions for remedying specific errors.
#[derive(Clone, Serialize, Debug)]
pub enum RoverErrorSuggestion {
    SubmitIssue,
    SetConfigHome,
    MigrateConfigHomeOrCreateConfig,
    CreateConfig,
    RecreateConfig(String),
    ListProfiles,
    UseFederatedGraph,
    RunComposition,
    CheckGraphNameAndAuth,
    ProvideValidSubgraph(Vec<String>),
    ProvideValidVariant {
        graph_ref: GraphRef,
        valid_variants: Vec<String>,
        frontend_url_root: String,
    },
    Adhoc(String),
    CheckKey,
    TryUnsetKey,
    ValidComposeFile,
    ValidComposeRoutingUrl,
    ProperKey,
    NewUserNoProfiles,
    CheckServerConnection,
    CheckResponseType,
    ConvertGraphToSubgraph,
    CheckGnuVersion,
    FixSubgraphSchema {
        graph_ref: GraphRef,
        subgraph: String,
    },
    FixSupergraphConfigErrors,
    FixCompositionErrors {
        num_subgraphs: usize,
    },
    FixOperationsInSchema {
        graph_ref: GraphRef,
    },
    FixDownstreamCheckFailure {
        target_url: String,
    },
    FixOtherCheckTaskFailure {
        target_url: String,
    },
    IncreaseClientTimeout,
    IncreaseChecksTimeout {
        url: Option<String>,
    },
    FixChecksInput {
        graph_ref: GraphRef,
    },
    UpgradePlan,
}

impl Display for RoverErrorSuggestion {
    fn fmt(&self, formatter: &mut fmt::Formatter<'_>) -> fmt::Result {
        let suggestion = match self {
            RoverErrorSuggestion::SubmitIssue => {
                format!("This error was unexpected! Please submit an issue with any relevant details about what you were trying to do: {}", Style::Link.paint("https://github.com/apollographql/rover/issues/new/choose"))
            }
            RoverErrorSuggestion::SetConfigHome => {
                format!(
                    "You can override this path by setting the {} environment variable.",
                    Style::Command.paint(&format!("${}", RoverEnvKey::ConfigHome))
                )
            }
            RoverErrorSuggestion::MigrateConfigHomeOrCreateConfig => {
                format!("If you've recently changed the {} environment variable, you may need to migrate your old configuration directory to the new path. Otherwise, try setting up a new configuration profile by running {}.",
                Style::Command.paint(&format!("${}", RoverEnvKey::ConfigHome)),
                Style::Command.paint("`rover config auth`"))
            }
            RoverErrorSuggestion::CreateConfig => {
                format!(
                    "Try setting up a configuration profile by running {}",
                    Style::Command.paint("`rover config auth`")
                )
            }
            RoverErrorSuggestion::RecreateConfig(profile_name) => {
                format!("Recreate this configuration profile by running {}.", Style::Command.paint(format!("`rover config auth{}`", match profile_name.as_str() {
                    "default" => "".to_string(),
                    profile_name => format!(" --profile {}", profile_name)
                })))
            }
            RoverErrorSuggestion::ListProfiles => {
                format!(
                    "Try running {} to see the possible values for the {} argument.",
                    Style::Command.paint("`rover config list`"),
                    Style::Command.paint("`--profile`")
                )
            }
            RoverErrorSuggestion::RunComposition => {
                format!("Try resolving the build errors in your subgraph(s), and publish them with the {} command.", Style::Command.paint("`rover subgraph publish`"))
            }
            RoverErrorSuggestion::UseFederatedGraph => {
                "Try running the command on a valid federated graph, or use the appropriate `rover graph` command instead of `rover subgraph`.".to_string()
            }
            RoverErrorSuggestion::CheckGraphNameAndAuth => {
                format!(
                    "Make sure your graph name is typed correctly, and that your API key is valid.\n        You can run {} to check if you are authenticated.\n        If you are trying to create a new graph, you must do so online at {}, by clicking \"New Graph\".",
                    Style::Command.paint("`rover config whoami`"),
                    Style::Link.paint("https://studio.apollographql.com")
                )
            }
            RoverErrorSuggestion::ProvideValidSubgraph(valid_subgraphs) => {
                format!(
                    "Try running this command with one of the following valid subgraphs: [{}]",
                    valid_subgraphs.join(", ")
                )
            }
            RoverErrorSuggestion::ProvideValidVariant { graph_ref, valid_variants, frontend_url_root} => {
                if let Some(maybe_variant) = did_you_mean(&graph_ref.variant, valid_variants).pop()  {
                    format!("Did you mean \"{}@{}\"?", graph_ref.name, maybe_variant)
                } else {
                    let num_valid_variants = valid_variants.len();
                    let color_graph_name = Style::Link.paint(&graph_ref.name);
                    match num_valid_variants {
                        0 => format!("Graph {} exists, but has no variants. You can create a new monolithic variant by running {} for your graph schema, or a new federated variant by running {} for all of your subgraph schemas.", &color_graph_name, Style::Command.paint("`rover graph publish`"), Style::Command.paint("`rover subgraph publish`")),
                        1 => format!("The only existing variant for graph {} is {}.", &color_graph_name, Style::Link.paint(&valid_variants[0])),
                        2 => format!("The existing variants for graph {} are {} and {}.", &color_graph_name, Style::Link.paint(&valid_variants[0]), Style::Link.paint(&valid_variants[1])),
                        3 ..= 10 => {
                            let mut valid_variants_msg = "".to_string();
                            for (i, variant) in valid_variants.iter().enumerate() {
                                if i == num_valid_variants - 1 {
                                    valid_variants_msg.push_str("and ");
                                }
                                let _ = write!(valid_variants_msg, "{}", Style::Link.paint(variant));
                                if i < num_valid_variants - 1 {
                                    valid_variants_msg.push_str(", ");
                                }
                            }
                            format!("The existing variants for graph {} are {}.", &color_graph_name, &valid_variants_msg)
                        }
                        _ => {
                            let graph_url = format!("{}/graph/{}/settings", &frontend_url_root, &color_graph_name);
                            format!("You can view the variants for graph \"{}\" by visiting {}", &color_graph_name, Style::Link.paint(&graph_url))
                        }
                    }
                }
            }
            RoverErrorSuggestion::CheckKey => {
                "Check your API key to make sure it's valid (are you using the right profile?).".to_string()
            }
            RoverErrorSuggestion::TryUnsetKey => {
                format!(
                    "Try to unset your {} key if you want to use {}.",
                    Style::Command.paint(format!("`${}`", RoverEnvKey::Key)),
                    Style::Command.paint("`--profile default`")
                )
            }
            RoverErrorSuggestion::ProperKey => {
                format!("Try running {} for more details on Apollo's API keys.", Style::Command.paint("`rover docs open api-keys`"))
            }
            RoverErrorSuggestion::ValidComposeFile => {
                "Make sure supergraph compose config YAML points to a valid schema file.".to_string()
            }
            RoverErrorSuggestion::ValidComposeRoutingUrl=> {
                "When trying to compose with a local .graphql file, make sure you supply a `routing_url` in your config YAML.".to_string()
            }
            RoverErrorSuggestion::NewUserNoProfiles => {
                format!("It looks like you may be new here. Welcome! To authenticate with Apollo Studio, run {}, or set {} to a valid Apollo Studio API key.",
                    Style::Command.paint("`rover config auth`"), Style::Command.paint(format!("`${}`", RoverEnvKey::Key))
                )
            }
<<<<<<< HEAD
            Suggestion::Adhoc(msg) => msg.to_string(),
            Suggestion::CheckServerConnection => "Make sure the endpoint is accepting connections and is spelled correctly".to_string(),
            Suggestion::CheckResponseType => "Make sure the endpoint you specified is returning JSON data as its response".to_string(),
            Suggestion::ConvertGraphToSubgraph => "If you are sure you want to convert a non-federated graph to a subgraph, you can re-run the same command with a `--convert` flag.".to_string(),
            Suggestion::CheckGnuVersion => {
                let mut suggestion = "It looks like you are running a Rover binary that does not have the ability to run composition, please try re-installing.";
                if cfg!(target_env = "musl") {
                    suggestion = "Unfortunately, Deno does not currently support musl architectures, and as of yet, there is no native composition implementation in Rust. You can follow along with this issue for updates on musl support: https://github.com/denoland/deno/issues/3711, for now you will need to switch to a Linux distribution (like Ubuntu or CentOS) that can run Rover's prebuilt binaries.";
                }
                suggestion.to_string()
            },
            Suggestion::FixSubgraphSchema { graph_ref, subgraph } => format!("The changes in the schema you proposed for subgraph {} are incompatible with supergraph {}. See {} for more information on resolving build errors.", Style::Link.paint(subgraph), Style::Link.paint(graph_ref.to_string()), Style::Link.paint("https://www.apollographql.com/docs/federation/errors/")),
            Suggestion::FixCompositionErrors { num_subgraphs } => {
=======
            RoverErrorSuggestion::Adhoc(msg) => msg.to_string(),
            RoverErrorSuggestion::CheckServerConnection => "Make sure the endpoint is accepting connections and is spelled correctly".to_string(),
            RoverErrorSuggestion::CheckResponseType => "Make sure the endpoint you specified is returning JSON data as its response".to_string(),
            RoverErrorSuggestion::ConvertGraphToSubgraph => "If you are sure you want to convert a non-federated graph to a subgraph, you can re-run the same command with a `--convert` flag.".to_string(),
            RoverErrorSuggestion::CheckGnuVersion => "This is likely an issue with your current version of `glibc`. Try running `ldd --version`, and if the version >= 2.17, we suggest installing the Rover binary built for `x86_64-unknown-linux-gnu`".to_string(),
            RoverErrorSuggestion::FixSubgraphSchema { graph_ref, subgraph } => format!("The changes in the schema you proposed for subgraph {} are incompatible with supergraph {}. See {} for more information on resolving build errors.", Style::Link.paint(subgraph), Style::Link.paint(graph_ref.to_string()), Style::Link.paint("https://www.apollographql.com/docs/federation/errors/")),
            RoverErrorSuggestion::FixSupergraphConfigErrors => {
                format!("See {} for information on the config format.", Style::Link.paint("https://www.apollographql.com/docs/rover/commands/supergraphs#yaml-configuration-file"))
            }
            RoverErrorSuggestion::FixCompositionErrors { num_subgraphs } => {
>>>>>>> 92ff844e
                let prefix = match num_subgraphs {
                    1 => "The subgraph schema you provided is invalid.".to_string(),
                    _ => "The subgraph schemas you provided are incompatible with each other.".to_string()
                };
                format!("{} See {} for more information on resolving build errors.", prefix, Style::Link.paint("https://www.apollographql.com/docs/federation/errors/"))
            },
            RoverErrorSuggestion::FixOperationsInSchema { graph_ref } => format!("The changes in the schema you proposed are incompatible with graph {}. See {} for more information on resolving operation check errors.", Style::Link.paint(graph_ref.to_string()), Style::Link.paint("https://www.apollographql.com/docs/studio/schema-checks/")),
            RoverErrorSuggestion::FixDownstreamCheckFailure { target_url } => format!("The changes in the schema you proposed cause checks to fail for blocking downstream variants. See {} to view the failure reasons for these downstream checks.", Style::Link.paint(target_url)),
            RoverErrorSuggestion::FixOtherCheckTaskFailure { target_url } => format!("See {} to view the failure reason for the check.", Style::Link.paint(target_url)),
            RoverErrorSuggestion::IncreaseClientTimeout => "You can try increasing the timeout value by passing a higher value to the --client-timeout option.".to_string(),
            RoverErrorSuggestion::IncreaseChecksTimeout {url} => format!("You can try increasing the timeout value by setting APOLLO_CHECKS_TIMEOUT_SECONDS to a higher value in your env. The default value is 300 seconds. You can also view the live check progress by visiting {}.", Style::Link.paint(url.clone().unwrap_or_else(|| "https://studio.apollographql.com".to_string()))),
            RoverErrorSuggestion::FixChecksInput { graph_ref } => format!("Graph {} has no published schema or is not a composition variant. Please publish a schema or use a different variant.", Style::Link.paint(graph_ref.to_string())),
            RoverErrorSuggestion::UpgradePlan => "Rover has likely reached rate limits while running graph or subgraph checks. Please try again later or contact your graph admin about upgrading your billing plan.".to_string(),
        };
        write!(formatter, "{}", &suggestion)
    }
}

// source: https://github.com/clap-rs/clap/blob/a0269a41d4abaf4b0a9ec4f9a059fe62ea0ba3a7/src/parse/features/suggestions.rs
/// returns a value that the user may have intended to type
fn did_you_mean<T, I>(value: &str, possible_values: I) -> Vec<String>
where
    T: AsRef<str>,
    I: IntoIterator<Item = T>,
{
    let mut candidates: Vec<(f64, String)> = possible_values
        .into_iter()
        .map(|possible_value| {
            (
                strsim::jaro_winkler(value, possible_value.as_ref()),
                possible_value.as_ref().to_owned(),
            )
        })
        .filter(|(confidence, _)| *confidence > 0.8)
        .collect();
    candidates.sort_by(|a, b| a.0.partial_cmp(&b.0).unwrap_or(Ordering::Equal));
    candidates.into_iter().map(|(_, pv)| pv).collect()
}

mod test {
    #[test]
    fn possible_values_match() {
        let p_vals = ["test", "possible", "values"];
        assert_eq!(
            super::did_you_mean("tst", p_vals.iter()).pop(),
            Some("test".to_string())
        );
    }

    #[test]
    fn possible_values_nomatch() {
        let p_vals = ["test", "possible", "values"];
        assert!(super::did_you_mean("hahaahahah", p_vals.iter())
            .pop()
            .is_none());
    }
}<|MERGE_RESOLUTION|>--- conflicted
+++ resolved
@@ -66,60 +66,62 @@
 
 impl Display for RoverErrorSuggestion {
     fn fmt(&self, formatter: &mut fmt::Formatter<'_>) -> fmt::Result {
+        use RoverErrorSuggestion::*;
+
         let suggestion = match self {
-            RoverErrorSuggestion::SubmitIssue => {
+            SubmitIssue => {
                 format!("This error was unexpected! Please submit an issue with any relevant details about what you were trying to do: {}", Style::Link.paint("https://github.com/apollographql/rover/issues/new/choose"))
             }
-            RoverErrorSuggestion::SetConfigHome => {
+            SetConfigHome => {
                 format!(
                     "You can override this path by setting the {} environment variable.",
                     Style::Command.paint(&format!("${}", RoverEnvKey::ConfigHome))
                 )
             }
-            RoverErrorSuggestion::MigrateConfigHomeOrCreateConfig => {
+            MigrateConfigHomeOrCreateConfig => {
                 format!("If you've recently changed the {} environment variable, you may need to migrate your old configuration directory to the new path. Otherwise, try setting up a new configuration profile by running {}.",
                 Style::Command.paint(&format!("${}", RoverEnvKey::ConfigHome)),
                 Style::Command.paint("`rover config auth`"))
             }
-            RoverErrorSuggestion::CreateConfig => {
+            CreateConfig => {
                 format!(
                     "Try setting up a configuration profile by running {}",
                     Style::Command.paint("`rover config auth`")
                 )
             }
-            RoverErrorSuggestion::RecreateConfig(profile_name) => {
+            RecreateConfig(profile_name) => {
                 format!("Recreate this configuration profile by running {}.", Style::Command.paint(format!("`rover config auth{}`", match profile_name.as_str() {
                     "default" => "".to_string(),
                     profile_name => format!(" --profile {}", profile_name)
                 })))
             }
-            RoverErrorSuggestion::ListProfiles => {
+            ListProfiles => {
                 format!(
                     "Try running {} to see the possible values for the {} argument.",
                     Style::Command.paint("`rover config list`"),
                     Style::Command.paint("`--profile`")
                 )
             }
-            RoverErrorSuggestion::RunComposition => {
+RunComposition => {
                 format!("Try resolving the build errors in your subgraph(s), and publish them with the {} command.", Style::Command.paint("`rover subgraph publish`"))
             }
-            RoverErrorSuggestion::UseFederatedGraph => {
+UseFederatedGraph => {
                 "Try running the command on a valid federated graph, or use the appropriate `rover graph` command instead of `rover subgraph`.".to_string()
             }
-            RoverErrorSuggestion::CheckGraphNameAndAuth => {
+CheckGraphNameAndAuth => {
                 format!(
                     "Make sure your graph name is typed correctly, and that your API key is valid.\n        You can run {} to check if you are authenticated.\n        If you are trying to create a new graph, you must do so online at {}, by clicking \"New Graph\".",
                     Style::Command.paint("`rover config whoami`"),
                     Style::Link.paint("https://studio.apollographql.com")
                 )
             }
-            RoverErrorSuggestion::ProvideValidSubgraph(valid_subgraphs) => {
+ProvideValidSubgraph(valid_subgraphs) => {
                 format!(
                     "Try running this command with one of the following valid subgraphs: [{}]",
                     valid_subgraphs.join(", ")
                 )
             }
-            RoverErrorSuggestion::ProvideValidVariant { graph_ref, valid_variants, frontend_url_root} => {
+ProvideValidVariant { graph_ref, valid_variants, frontend_url_root} => {
                 if let Some(maybe_variant) = did_you_mean(&graph_ref.variant, valid_variants).pop()  {
                     format!("Did you mean \"{}@{}\"?", graph_ref.name, maybe_variant)
                 } else {
@@ -149,69 +151,59 @@
                     }
                 }
             }
-            RoverErrorSuggestion::CheckKey => {
+CheckKey => {
                 "Check your API key to make sure it's valid (are you using the right profile?).".to_string()
             }
-            RoverErrorSuggestion::TryUnsetKey => {
+TryUnsetKey => {
                 format!(
                     "Try to unset your {} key if you want to use {}.",
                     Style::Command.paint(format!("`${}`", RoverEnvKey::Key)),
                     Style::Command.paint("`--profile default`")
                 )
             }
-            RoverErrorSuggestion::ProperKey => {
+ProperKey => {
                 format!("Try running {} for more details on Apollo's API keys.", Style::Command.paint("`rover docs open api-keys`"))
             }
-            RoverErrorSuggestion::ValidComposeFile => {
+ValidComposeFile => {
                 "Make sure supergraph compose config YAML points to a valid schema file.".to_string()
             }
-            RoverErrorSuggestion::ValidComposeRoutingUrl=> {
+ValidComposeRoutingUrl=> {
                 "When trying to compose with a local .graphql file, make sure you supply a `routing_url` in your config YAML.".to_string()
             }
-            RoverErrorSuggestion::NewUserNoProfiles => {
+NewUserNoProfiles => {
                 format!("It looks like you may be new here. Welcome! To authenticate with Apollo Studio, run {}, or set {} to a valid Apollo Studio API key.",
                     Style::Command.paint("`rover config auth`"), Style::Command.paint(format!("`${}`", RoverEnvKey::Key))
                 )
             }
-<<<<<<< HEAD
-            Suggestion::Adhoc(msg) => msg.to_string(),
-            Suggestion::CheckServerConnection => "Make sure the endpoint is accepting connections and is spelled correctly".to_string(),
-            Suggestion::CheckResponseType => "Make sure the endpoint you specified is returning JSON data as its response".to_string(),
-            Suggestion::ConvertGraphToSubgraph => "If you are sure you want to convert a non-federated graph to a subgraph, you can re-run the same command with a `--convert` flag.".to_string(),
-            Suggestion::CheckGnuVersion => {
+Adhoc(msg) => msg.to_string(),
+CheckServerConnection => "Make sure the endpoint is accepting connections and is spelled correctly".to_string(),
+CheckResponseType => "Make sure the endpoint you specified is returning JSON data as its response".to_string(),
+ConvertGraphToSubgraph => "If you are sure you want to convert a non-federated graph to a subgraph, you can re-run the same command with a `--convert` flag.".to_string(),
+CheckGnuVersion => {
                 let mut suggestion = "It looks like you are running a Rover binary that does not have the ability to run composition, please try re-installing.";
                 if cfg!(target_env = "musl") {
                     suggestion = "Unfortunately, Deno does not currently support musl architectures, and as of yet, there is no native composition implementation in Rust. You can follow along with this issue for updates on musl support: https://github.com/denoland/deno/issues/3711, for now you will need to switch to a Linux distribution (like Ubuntu or CentOS) that can run Rover's prebuilt binaries.";
                 }
                 suggestion.to_string()
             },
-            Suggestion::FixSubgraphSchema { graph_ref, subgraph } => format!("The changes in the schema you proposed for subgraph {} are incompatible with supergraph {}. See {} for more information on resolving build errors.", Style::Link.paint(subgraph), Style::Link.paint(graph_ref.to_string()), Style::Link.paint("https://www.apollographql.com/docs/federation/errors/")),
-            Suggestion::FixCompositionErrors { num_subgraphs } => {
-=======
-            RoverErrorSuggestion::Adhoc(msg) => msg.to_string(),
-            RoverErrorSuggestion::CheckServerConnection => "Make sure the endpoint is accepting connections and is spelled correctly".to_string(),
-            RoverErrorSuggestion::CheckResponseType => "Make sure the endpoint you specified is returning JSON data as its response".to_string(),
-            RoverErrorSuggestion::ConvertGraphToSubgraph => "If you are sure you want to convert a non-federated graph to a subgraph, you can re-run the same command with a `--convert` flag.".to_string(),
-            RoverErrorSuggestion::CheckGnuVersion => "This is likely an issue with your current version of `glibc`. Try running `ldd --version`, and if the version >= 2.17, we suggest installing the Rover binary built for `x86_64-unknown-linux-gnu`".to_string(),
-            RoverErrorSuggestion::FixSubgraphSchema { graph_ref, subgraph } => format!("The changes in the schema you proposed for subgraph {} are incompatible with supergraph {}. See {} for more information on resolving build errors.", Style::Link.paint(subgraph), Style::Link.paint(graph_ref.to_string()), Style::Link.paint("https://www.apollographql.com/docs/federation/errors/")),
-            RoverErrorSuggestion::FixSupergraphConfigErrors => {
+FixSubgraphSchema { graph_ref, subgraph } => format!("The changes in the schema you proposed for subgraph {} are incompatible with supergraph {}. See {} for more information on resolving build errors.", Style::Link.paint(subgraph), Style::Link.paint(graph_ref.to_string()), Style::Link.paint("https://www.apollographql.com/docs/federation/errors/")),
+FixSupergraphConfigErrors => {
                 format!("See {} for information on the config format.", Style::Link.paint("https://www.apollographql.com/docs/rover/commands/supergraphs#yaml-configuration-file"))
             }
-            RoverErrorSuggestion::FixCompositionErrors { num_subgraphs } => {
->>>>>>> 92ff844e
+FixCompositionErrors { num_subgraphs } => {
                 let prefix = match num_subgraphs {
                     1 => "The subgraph schema you provided is invalid.".to_string(),
                     _ => "The subgraph schemas you provided are incompatible with each other.".to_string()
                 };
                 format!("{} See {} for more information on resolving build errors.", prefix, Style::Link.paint("https://www.apollographql.com/docs/federation/errors/"))
             },
-            RoverErrorSuggestion::FixOperationsInSchema { graph_ref } => format!("The changes in the schema you proposed are incompatible with graph {}. See {} for more information on resolving operation check errors.", Style::Link.paint(graph_ref.to_string()), Style::Link.paint("https://www.apollographql.com/docs/studio/schema-checks/")),
-            RoverErrorSuggestion::FixDownstreamCheckFailure { target_url } => format!("The changes in the schema you proposed cause checks to fail for blocking downstream variants. See {} to view the failure reasons for these downstream checks.", Style::Link.paint(target_url)),
-            RoverErrorSuggestion::FixOtherCheckTaskFailure { target_url } => format!("See {} to view the failure reason for the check.", Style::Link.paint(target_url)),
-            RoverErrorSuggestion::IncreaseClientTimeout => "You can try increasing the timeout value by passing a higher value to the --client-timeout option.".to_string(),
-            RoverErrorSuggestion::IncreaseChecksTimeout {url} => format!("You can try increasing the timeout value by setting APOLLO_CHECKS_TIMEOUT_SECONDS to a higher value in your env. The default value is 300 seconds. You can also view the live check progress by visiting {}.", Style::Link.paint(url.clone().unwrap_or_else(|| "https://studio.apollographql.com".to_string()))),
-            RoverErrorSuggestion::FixChecksInput { graph_ref } => format!("Graph {} has no published schema or is not a composition variant. Please publish a schema or use a different variant.", Style::Link.paint(graph_ref.to_string())),
-            RoverErrorSuggestion::UpgradePlan => "Rover has likely reached rate limits while running graph or subgraph checks. Please try again later or contact your graph admin about upgrading your billing plan.".to_string(),
+FixOperationsInSchema { graph_ref } => format!("The changes in the schema you proposed are incompatible with graph {}. See {} for more information on resolving operation check errors.", Style::Link.paint(graph_ref.to_string()), Style::Link.paint("https://www.apollographql.com/docs/studio/schema-checks/")),
+FixDownstreamCheckFailure { target_url } => format!("The changes in the schema you proposed cause checks to fail for blocking downstream variants. See {} to view the failure reasons for these downstream checks.", Style::Link.paint(target_url)),
+FixOtherCheckTaskFailure { target_url } => format!("See {} to view the failure reason for the check.", Style::Link.paint(target_url)),
+IncreaseClientTimeout => "You can try increasing the timeout value by passing a higher value to the --client-timeout option.".to_string(),
+IncreaseChecksTimeout {url} => format!("You can try increasing the timeout value by setting APOLLO_CHECKS_TIMEOUT_SECONDS to a higher value in your env. The default value is 300 seconds. You can also view the live check progress by visiting {}.", Style::Link.paint(url.clone().unwrap_or_else(|| "https://studio.apollographql.com".to_string()))),
+FixChecksInput { graph_ref } => format!("Graph {} has no published schema or is not a composition variant. Please publish a schema or use a different variant.", Style::Link.paint(graph_ref.to_string())),
+UpgradePlan => "Rover has likely reached rate limits while running graph or subgraph checks. Please try again later or contact your graph admin about upgrading your billing plan.".to_string(),
         };
         write!(formatter, "{}", &suggestion)
     }
