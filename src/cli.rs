--- conflicted
+++ resolved
@@ -2,8 +2,8 @@
 use std::{io, process};
 
 use camino::Utf8PathBuf;
+use clap::builder::Styles;
 use clap::builder::styling::{AnsiColor, Effects};
-use clap::builder::Styles;
 use clap::{Parser, ValueEnum};
 use config::Config;
 use houston as config;
@@ -15,13 +15,13 @@
 use sputnik::Session;
 use timber::Level;
 
+use crate::RoverResult;
 use crate::command::{self, RoverOutput};
 use crate::options::OutputOpts;
 use crate::utils::client::{ClientBuilder, ClientTimeout, StudioClientConfig};
 use crate::utils::env::{RoverEnv, RoverEnvKey};
 use crate::utils::stringify::option_from_display;
 use crate::utils::version;
-use crate::RoverResult;
 
 /// Clap styling
 const STYLES: Styles = Styles::styled()
@@ -189,15 +189,11 @@
             Command::Cloud(command) => command.run(self.get_client_config()?).await,
             Command::Config(command) => command.run(self.get_client_config()?).await,
             #[cfg(feature = "composition-js")]
-<<<<<<< HEAD
             Command::Connector(command) => {
                 command
                     .run(self.get_install_override_path()?, self.get_client_config()?)
                     .await
             }
-=======
-            Command::Connector(command) => command.run().await,
->>>>>>> 041413aa
             Command::Contract(command) => command.run(self.get_client_config()?).await,
             Command::Dev(command) => {
                 command
