use serde::Serialize;
use structopt::StructOpt;

use rover_client::operations::graph::check::{self, GraphCheckInput};
use rover_client::shared::{CheckConfig, GitContext, GraphRef};

use crate::command::RoverStdout;
use crate::utils::client::StudioClientConfig;
use crate::utils::loaders::load_schema_from_flag;
use crate::utils::parsers::{
    parse_query_count_threshold, parse_query_percentage_threshold, parse_schema_source,
    parse_validation_period, SchemaSource, ValidationPeriod,
};
use crate::Result;

#[derive(Debug, Serialize, StructOpt)]
pub struct Check {
    /// <NAME>@<VARIANT> of graph in Apollo Studio to validate.
    /// @<VARIANT> may be left off, defaulting to @current
    #[structopt(name = "GRAPH_REF")]
    #[serde(skip_serializing)]
    graph: GraphRef,

    /// Name of configuration profile to use
    #[structopt(long = "profile", default_value = "default")]
    #[serde(skip_serializing)]
    profile_name: String,

    /// The schema file to check
    /// Can pass `-` to use stdin instead of a file
    #[structopt(long, short = "s", parse(try_from_str = parse_schema_source))]
    #[serde(skip_serializing)]
    schema: SchemaSource,

    /// The minimum number of times a query or mutation must have been executed
    /// in order to be considered in the check operation
    #[structopt(long, parse(try_from_str = parse_query_count_threshold))]
    query_count_threshold: Option<i64>,

    /// Minimum percentage of times a query or mutation must have been executed
    /// in the time window, relative to total request count, for it to be
    /// considered in the check. Valid numbers are in the range 0 <= x <= 100
    #[structopt(long, parse(try_from_str = parse_query_percentage_threshold))]
    query_percentage_threshold: Option<f64>,

    /// Size of the time window with which to validate schema against (i.e "24h" or "1w 2d 5h")
    #[structopt(long, parse(try_from_str = parse_validation_period))]
    validation_period: Option<ValidationPeriod>,
}

impl Check {
    pub fn run(
        &self,
        client_config: StudioClientConfig,
        git_context: GitContext,
    ) -> Result<RoverStdout> {
<<<<<<< HEAD
        let client = client_config.get_client(&self.profile_name)?;
        let proposed_schema = load_schema_from_flag(&self.schema, std::io::stdin())?;

        eprintln!(
            "Checking the proposed schema against metrics from {}",
            &self.graph
        );

=======
        let client = client_config.get_authenticated_client(&self.profile_name)?;
        let sdl = load_schema_from_flag(&self.schema, std::io::stdin())?;
>>>>>>> acea4518
        let res = check::run(
            GraphCheckInput {
                graph_ref: self.graph.clone(),
                proposed_schema,
                git_context,
                config: CheckConfig {
                    query_count_threshold: self.query_count_threshold,
                    query_count_threshold_percentage: self.query_percentage_threshold,
                    validation_period_from: self.validation_period.clone().unwrap_or_default().from,
                    validation_period_to: self.validation_period.clone().unwrap_or_default().to,
                },
            },
            &client,
        )?;

        Ok(RoverStdout::CheckResponse(res))
    }
}<|MERGE_RESOLUTION|>--- conflicted
+++ resolved
@@ -54,8 +54,7 @@
         client_config: StudioClientConfig,
         git_context: GitContext,
     ) -> Result<RoverStdout> {
-<<<<<<< HEAD
-        let client = client_config.get_client(&self.profile_name)?;
+        let client = client_config.get_authenticated_client(&self.profile_name)?;
         let proposed_schema = load_schema_from_flag(&self.schema, std::io::stdin())?;
 
         eprintln!(
@@ -63,10 +62,6 @@
             &self.graph
         );
 
-=======
-        let client = client_config.get_authenticated_client(&self.profile_name)?;
-        let sdl = load_schema_from_flag(&self.schema, std::io::stdin())?;
->>>>>>> acea4518
         let res = check::run(
             GraphCheckInput {
                 graph_ref: self.graph.clone(),
