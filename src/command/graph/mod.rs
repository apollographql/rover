mod check;
mod fetch;
mod introspect;
mod publish;

use serde::Serialize;
use structopt::StructOpt;

use crate::command::RoverStdout;
use crate::utils::{client::StudioClientConfig, git::GitContext};
use crate::Result;

#[derive(Debug, Serialize, StructOpt)]
pub struct Graph {
    #[structopt(subcommand)]
    command: Command,
}

#[derive(Debug, Serialize, StructOpt)]
pub enum Command {
    /// Check for breaking changes in a local graph schema
    /// against a graph schema in the Apollo graph registry
    Check(check::Check),

    /// Fetch a graph schema from the Apollo graph registry
    Fetch(fetch::Fetch),

    /// Publish an updated graph schema to the Apollo graph registry
    Publish(publish::Publish),

    /// Introspect current graph schema.
    Introspect(introspect::Introspect),
}

impl Graph {
    pub fn run(
        &self,
        client_config: StudioClientConfig,
        git_context: GitContext,
    ) -> Result<RoverStdout> {
        match &self.command {
            Command::Check(command) => command.run(client_config, git_context),
            Command::Fetch(command) => command.run(client_config),
            Command::Publish(command) => command.run(client_config, git_context),
<<<<<<< HEAD
            Command::Check(command) => command.run(client_config, git_context),
            Command::Introspect(command) => command.run(),
=======
>>>>>>> 5697962f
        }
    }
}<|MERGE_RESOLUTION|>--- conflicted
+++ resolved
@@ -42,11 +42,7 @@
             Command::Check(command) => command.run(client_config, git_context),
             Command::Fetch(command) => command.run(client_config),
             Command::Publish(command) => command.run(client_config, git_context),
-<<<<<<< HEAD
-            Command::Check(command) => command.run(client_config, git_context),
             Command::Introspect(command) => command.run(),
-=======
->>>>>>> 5697962f
         }
     }
 }