--- conflicted
+++ resolved
@@ -46,13 +46,8 @@
                 self.elv2_license_accepter
                     .require_elv2_license(&client_config)?;
             }
-<<<<<<< HEAD
-            let plugin_installer = PluginInstaller::new(client_config, rover_installer);
+            let plugin_installer = PluginInstaller::new(client_config, rover_installer, self.force);
             plugin_installer.install(plugin, false).await?;
-=======
-            let plugin_installer = PluginInstaller::new(client_config, rover_installer, self.force);
-            plugin_installer.install(plugin, false)?;
->>>>>>> d3bc90bd
 
             Ok(RoverOutput::EmptySuccess)
         } else {
@@ -114,13 +109,8 @@
     ) -> RoverResult<Utf8PathBuf> {
         let rover_installer = self.get_installer(PKG_NAME.to_string(), override_install_path)?;
         if let Some(plugin) = &self.plugin {
-<<<<<<< HEAD
-            let plugin_installer = PluginInstaller::new(client_config, rover_installer);
+            let plugin_installer = PluginInstaller::new(client_config, rover_installer, self.force);
             plugin_installer.install(plugin, skip_update).await
-=======
-            let plugin_installer = PluginInstaller::new(client_config, rover_installer, self.force);
-            plugin_installer.install(plugin, skip_update)
->>>>>>> d3bc90bd
         } else {
             let mut err =
                 RoverError::new(anyhow!("Could not find a plugin to get a version from."));
