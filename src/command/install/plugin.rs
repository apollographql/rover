use std::{env::consts, str::FromStr};

use anyhow::{anyhow, Context};
use apollo_federation_types::config::{FederationVersion, PluginVersion, RouterVersion};
use semver::Version;
use serde::{Deserialize, Serialize};

<<<<<<< HEAD
use crate::{anyhow, error::RoverError, Context, Result, Suggestion};
=======
use crate::{RoverError, RoverResult};
>>>>>>> 92ff844e

#[derive(Clone, Debug, Serialize, Deserialize)]
pub(crate) enum Plugin {
    Supergraph(FederationVersion),
    Router(RouterVersion),
}

impl Plugin {
    pub fn get_name(&self) -> String {
        match self {
            Self::Supergraph(_) => "supergraph".to_string(),
            Self::Router(_) => "router".to_string(),
        }
    }

    pub fn requires_elv2_license(&self) -> bool {
        match self {
            Self::Supergraph(v) => v.get_major_version() == 2,
            Self::Router(_) => true,
        }
    }

    pub fn get_tarball_version(&self) -> String {
        match self {
            Self::Supergraph(v) => v.get_tarball_version(),
            Self::Router(v) => v.get_tarball_version(),
        }
    }

<<<<<<< HEAD
    pub fn get_target_arch(&self) -> Result<String> {
        let mut no_prebuilt_binaries = RoverError::new(anyhow!(
            "Your current architecture does not support installation of this plugin."
        ));
        // Sorry, no musl support for composition or the router
        if cfg!(target_env = "musl") {
            no_prebuilt_binaries.set_suggestion(Suggestion::CheckGnuVersion);
            return Err(no_prebuilt_binaries);
        }

        match (consts::OS, consts::ARCH) {
            ("windows", _) => Ok("x86_64-pc-windows-msvc"),
            ("macos", _) => Ok("x86_64-apple-darwin"),
            ("linux", "x86_64") => Ok("x86_64-unknown-linux-gnu"),
            ("linux", "aarch64") => {
                match self {
                    Self::Supergraph(v) => {
                        if v.supports_arm_linux() {
                            // we didn't always build aarch64 linux binaries,
                            // so check to see if this version supports them or not
                            Ok("aarch64-unknown-linux-gnu")
                        } else {
                            // if an old version doesn't have aarch64 binaries,
                            // you're out of luck
                            if v.is_fed_one() {
                                no_prebuilt_binaries.set_suggestion(Suggestion::Adhoc("Newer versions of this plugin have prebuilt binaries for this architecture, if you set `federation_version: 1` in your `supergraph.yaml`, it should automatically update to a supported version.".to_string()))
                            } else if v.is_fed_two() {
                                no_prebuilt_binaries.set_suggestion(Suggestion::Adhoc("Newer versions of this plugin have prebuilt binaries for this architecture, if you set `federation_version: 2` in your `supergraph.yaml`, it should automatically update to a supported version.".to_string()))
                            }
                            Err(no_prebuilt_binaries)
                        }
                    },
                    Self::Router(v) => {
                        match v {
                            RouterVersion::Exact(v) => {
                                if v >= &Version::new(1, 1, 0) {
                                    Ok("aarch64-unknown-linux-gnu")
                                } else {
                                    no_prebuilt_binaries.set_suggestion(Suggestion::Adhoc("Newer versions of this plugin have prebuilt binaries for this architecture.".to_string()));
                                    Err(no_prebuilt_binaries)
                                }
                            }
                            RouterVersion::Latest => Ok("aarch64-unknown-linux-gnu")
                        }
                    }
                }
            }
            _ => Err(no_prebuilt_binaries),
=======
    pub fn get_target_arch(&self) -> RoverResult<String> {
        if cfg!(target_os = "windows") {
            Ok("x86_64-pc-windows-msvc")
        } else if cfg!(target_os = "macos") {
            Ok("x86_64-apple-darwin")
        } else if cfg!(target_os = "linux") && !cfg!(target_env = "musl") {
            Ok("x86_64-unknown-linux-gnu")
        } else {
            Err(RoverError::new(anyhow!(
                "Your current architecture does not support installation of this plugin."
            )))
>>>>>>> 92ff844e
        }
        .map(|s| s.to_string())
    }

    pub fn get_tarball_url(&self) -> RoverResult<String> {
        Ok(format!(
            "https://rover.apollo.dev/tar/{name}/{target_arch}/{version}",
            name = self.get_name(),
            target_arch = self.get_target_arch()?,
            version = self.get_tarball_version()
        ))
    }
}

impl FromStr for Plugin {
    type Err = anyhow::Error;

    fn from_str(s: &str) -> std::result::Result<Self, Self::Err> {
        let lowercase = s.to_lowercase();
        let splits: Vec<String> = lowercase.split('@').map(|x| x.to_string()).collect();
        if splits.len() == 2 {
            let plugin_name = splits[0].clone();
            let plugin_version = splits[1].clone();
            if plugin_name == "supergraph" {
                let federation_version = FederationVersion::from_str(&plugin_version)
                    .with_context(|| {
                        format!(
                            "Invalid version '{}' for 'supergraph' plugin. Must be 'latest-0', 'latest-2', or an exact version preceeded with an '='.",
                            &plugin_version
                        )
                    })?;
                Ok(Plugin::Supergraph(federation_version))
            } else if plugin_name == "router" {
                let router_version = RouterVersion::from_str(&plugin_version).with_context({
                    || format!("Invalid version '{}' for 'router' plugin. Must be an exact version (>= 1.0.0 & < 2.0.0) preceeded with a 'v'.", &plugin_version)
                })?;
                Ok(Plugin::Router(router_version))
            } else {
                // TODO: this should probably use ArgEnum instead
                Err(anyhow!(
                    "Invalid plugin name {}. Possible values are [supergraph, router].",
                    plugin_name
                ))
            }
        } else {
            Err(anyhow!("Plugin must be in form '{{name}}@{{version}}'."))
        }
    }
}<|MERGE_RESOLUTION|>--- conflicted
+++ resolved
@@ -5,11 +5,7 @@
 use semver::Version;
 use serde::{Deserialize, Serialize};
 
-<<<<<<< HEAD
-use crate::{anyhow, error::RoverError, Context, Result, Suggestion};
-=======
-use crate::{RoverError, RoverResult};
->>>>>>> 92ff844e
+use crate::{RoverError, RoverErrorSuggestion, RoverResult};
 
 #[derive(Clone, Debug, Serialize, Deserialize)]
 pub(crate) enum Plugin {
@@ -39,14 +35,13 @@
         }
     }
 
-<<<<<<< HEAD
-    pub fn get_target_arch(&self) -> Result<String> {
+    pub fn get_target_arch(&self) -> RoverResult<String> {
         let mut no_prebuilt_binaries = RoverError::new(anyhow!(
             "Your current architecture does not support installation of this plugin."
         ));
         // Sorry, no musl support for composition or the router
         if cfg!(target_env = "musl") {
-            no_prebuilt_binaries.set_suggestion(Suggestion::CheckGnuVersion);
+            no_prebuilt_binaries.set_suggestion(RoverErrorSuggestion::CheckGnuVersion);
             return Err(no_prebuilt_binaries);
         }
 
@@ -65,9 +60,9 @@
                             // if an old version doesn't have aarch64 binaries,
                             // you're out of luck
                             if v.is_fed_one() {
-                                no_prebuilt_binaries.set_suggestion(Suggestion::Adhoc("Newer versions of this plugin have prebuilt binaries for this architecture, if you set `federation_version: 1` in your `supergraph.yaml`, it should automatically update to a supported version.".to_string()))
+                                no_prebuilt_binaries.set_suggestion(RoverErrorSuggestion::Adhoc("Newer versions of this plugin have prebuilt binaries for this architecture, if you set `federation_version: 1` in your `supergraph.yaml`, it should automatically update to a supported version.".to_string()))
                             } else if v.is_fed_two() {
-                                no_prebuilt_binaries.set_suggestion(Suggestion::Adhoc("Newer versions of this plugin have prebuilt binaries for this architecture, if you set `federation_version: 2` in your `supergraph.yaml`, it should automatically update to a supported version.".to_string()))
+                                no_prebuilt_binaries.set_suggestion(RoverErrorSuggestion::Adhoc("Newer versions of this plugin have prebuilt binaries for this architecture, if you set `federation_version: 2` in your `supergraph.yaml`, it should automatically update to a supported version.".to_string()))
                             }
                             Err(no_prebuilt_binaries)
                         }
@@ -78,7 +73,7 @@
                                 if v >= &Version::new(1, 1, 0) {
                                     Ok("aarch64-unknown-linux-gnu")
                                 } else {
-                                    no_prebuilt_binaries.set_suggestion(Suggestion::Adhoc("Newer versions of this plugin have prebuilt binaries for this architecture.".to_string()));
+                                    no_prebuilt_binaries.set_suggestion(RoverErrorSuggestion::Adhoc("Newer versions of this plugin have prebuilt binaries for this architecture.".to_string()));
                                     Err(no_prebuilt_binaries)
                                 }
                             }
@@ -88,19 +83,6 @@
                 }
             }
             _ => Err(no_prebuilt_binaries),
-=======
-    pub fn get_target_arch(&self) -> RoverResult<String> {
-        if cfg!(target_os = "windows") {
-            Ok("x86_64-pc-windows-msvc")
-        } else if cfg!(target_os = "macos") {
-            Ok("x86_64-apple-darwin")
-        } else if cfg!(target_os = "linux") && !cfg!(target_env = "musl") {
-            Ok("x86_64-unknown-linux-gnu")
-        } else {
-            Err(RoverError::new(anyhow!(
-                "Your current architecture does not support installation of this plugin."
-            )))
->>>>>>> 92ff844e
         }
         .map(|s| s.to_string())
     }
