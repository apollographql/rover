--- conflicted
+++ resolved
@@ -185,14 +185,11 @@
                 .await?
                 .with_target(target_supergraph_config_path);
 
-<<<<<<< HEAD
             supergraph_config.write().await.map_err(|err| {
                 anyhow!("Unable to write supergraph config to temporary file: {err}")
             })?;
-
-=======
+          
             // Attempt to extract the federation version from the supergraph config.
->>>>>>> 187bdf5c
             let federation_version = supergraph_config.federation_version();
             let install_path = self
                 .maybe_install_supergraph(override_install_path, client_config, federation_version)
