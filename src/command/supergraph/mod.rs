--- conflicted
+++ resolved
@@ -1,15 +1,4 @@
-<<<<<<< HEAD
-pub(crate) mod compose;
-mod fetch;
-
-#[cfg(feature = "composition-js")]
-mod resolve_config;
-#[cfg(feature = "composition-js")]
-pub(crate) use resolve_config::resolve_supergraph_yaml;
-
 use apollo_federation_types::config::SupergraphConfig;
-=======
->>>>>>> edb5dbaf
 use camino::Utf8PathBuf;
 use clap::Parser;
 use schemars::schema_for;
@@ -47,21 +36,17 @@
         output_file: Option<Utf8PathBuf>,
     ) -> RoverResult<RoverOutput> {
         match &self.command {
-<<<<<<< HEAD
-            Command::Fetch(command) => command.run(client_config),
-            Command::Compose(command) => command.run(override_install_path, client_config),
-            Command::PrintJsonSchema => {
-                let schema = schema_for!(SupergraphConfig);
-                return Ok(RoverOutput::JsonSchema(
-                    serde_json::to_string_pretty(&schema).unwrap(),
-                ));
-=======
             Command::Fetch(command) => command.run(client_config).await,
             Command::Compose(command) => {
                 command
                     .run(override_install_path, client_config, output_file)
                     .await
->>>>>>> edb5dbaf
+            }
+            Command::PrintJsonSchema => {
+                let schema = schema_for!(SupergraphConfig);
+                Ok(RoverOutput::JsonSchema(serde_json::to_string_pretty(
+                    &schema,
+                )?))
             }
         }
     }
