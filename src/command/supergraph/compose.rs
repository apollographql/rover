--- conflicted
+++ resolved
@@ -28,12 +28,8 @@
 impl Compose {
     pub fn run(&self, client_config: StudioClientConfig) -> Result<RoverStdout> {
         let supergraph_config = config::parse_supergraph_config(&self.config_path)?;
-<<<<<<< HEAD
         let subgraph_definitions = get_subgraph_definitions(
             supergraph_config,
-=======
-        let subgraph_definitions = supergraph_config.get_subgraph_definitions(
->>>>>>> c315559f
             &self.config_path,
             client_config,
             &self.profile_name,
