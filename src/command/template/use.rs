use std::fs::read_dir;
use std::str::FromStr;

use saucer::{clap, Context, Parser, Utf8PathBuf};
use serde::Serialize;

use crate::{anyhow, command::RoverOutput, error::RoverError, Result};
use crate::options::{GithubTemplate, TemplateOpt};
use crate::Suggestion;
use crate::utils::client::StudioClientConfig;

use super::templates::GithubTemplates;

#[derive(Clone, Debug, Parser, Serialize)]
pub struct Use {
    #[clap(flatten)]
    options: TemplateOpt,

    /// The ID for the official template to use.
    /// Use `rover template list` to see available options.
    #[clap(short = 't', long = "template")]
    pub template: Option<String>,

    /// The relative or absolute path to create the template directory.
    ///
    /// If omitted, the template will be extracted to a child directory
    /// correlating to the template ID.
    path: Option<Utf8PathBuf>,
}

impl Use {
    pub fn run(&self, client_config: StudioClientConfig) -> Result<RoverOutput> {
        // initialize the available templates
        let templates = GithubTemplates::new();

        // find the template to extract
        let template = if let Some(template_id) = &self.template {
            // if they specify an ID, get it
            templates.get(template_id)
        } else {
            // otherwise, ask them what language they want to use
<<<<<<< HEAD
            let project_language = self.options.prompt_language()?;
            let templates = templates.filter_language(project_language);
=======
            let project_language = self.options.get_or_prompt_language()?;
            templates.filter_language(project_language);

            // return an error if there are no templates available
            templates.error_on_empty()?;
>>>>>>> 73104405

            // ask them to select a template from the remaining templates
            templates.selection_prompt()
        }?;

        // find the path to extract the template to
        let path = self.get_path(&template)?;

        // download and extract a tarball from github
        template.extract_github_tarball(&path, &client_config.get_reqwest_client()?)?;

        Ok(RoverOutput::TemplateUseSuccess { template, path })
    }

    pub(crate) fn get_path(&self, template: &GithubTemplate) -> Result<Utf8PathBuf> {
        let path = if let Some(path) = &self.path {
            path.clone()
        } else {
            Utf8PathBuf::from_str(template.id)?
        };

        match read_dir(&path) {
            Ok(dir) => {
                if dir.count() > 1 {
                    let mut err = RoverError::new(anyhow!(
                        "Cannot use the template because the '{}' directory is not empty.",
                        &path
                    ));
                    err.set_suggestion(Suggestion::Adhoc(format!("Either rename or remove the existing '{}' directory, or re-run this command with a different `<PATH>` argument.", &path)));
                    Err(err)
                } else {
                    Ok(path)
                }
            }
            Err(e) => {
                if e.kind() == std::io::ErrorKind::NotFound {
                    std::fs::create_dir_all(&path)
                        .with_context(|| format!("Could not create the '{}' directory", &path))?;
                    Ok(path)
                } else {
                    Err(RoverError::new(e))
                }
            }
        }
    }
}<|MERGE_RESOLUTION|>--- conflicted
+++ resolved
@@ -4,10 +4,10 @@
 use saucer::{clap, Context, Parser, Utf8PathBuf};
 use serde::Serialize;
 
+use crate::options::{GithubTemplate, TemplateOpt};
+use crate::utils::client::StudioClientConfig;
+use crate::Suggestion;
 use crate::{anyhow, command::RoverOutput, error::RoverError, Result};
-use crate::options::{GithubTemplate, TemplateOpt};
-use crate::Suggestion;
-use crate::utils::client::StudioClientConfig;
 
 use super::templates::GithubTemplates;
 
@@ -39,16 +39,8 @@
             templates.get(template_id)
         } else {
             // otherwise, ask them what language they want to use
-<<<<<<< HEAD
-            let project_language = self.options.prompt_language()?;
+            let project_language = self.options.get_or_prompt_language()?;
             let templates = templates.filter_language(project_language);
-=======
-            let project_language = self.options.get_or_prompt_language()?;
-            templates.filter_language(project_language);
-
-            // return an error if there are no templates available
-            templates.error_on_empty()?;
->>>>>>> 73104405
 
             // ask them to select a template from the remaining templates
             templates.selection_prompt()
