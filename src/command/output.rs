use std::collections::BTreeMap;
use std::fmt::Debug;
use std::io;

use crate::command::supergraph::compose::CompositionOutput;
use crate::options::JsonVersion;
use crate::utils::table::{self, row};
use crate::RoverError;

use crate::options::GithubTemplate;
use atty::Stream;
use calm_io::{stderr, stderrln};
use camino::Utf8PathBuf;
use crossterm::style::Attribute::Underlined;
use rover_client::operations::contract::describe::ContractDescribeResponse;
use rover_client::operations::contract::publish::ContractPublishResponse;
use rover_client::operations::graph::publish::GraphPublishResponse;
use rover_client::operations::subgraph::delete::SubgraphDeleteResponse;
use rover_client::operations::subgraph::list::SubgraphListResponse;
use rover_client::operations::subgraph::publish::SubgraphPublishResponse;
use rover_client::shared::{
    CheckRequestSuccessResult, CheckResponse, FetchResponse, GraphRef, SdlType,
};
use rover_client::RoverClientError;
use rover_std::Style;
use serde_json::{json, Value};
use termimad::MadSkin;

/// RoverOutput defines all of the different types of data that are printed
/// to `stdout`. Every one of Rover's commands should return `saucer::Result<RoverOutput>`
/// If the command needs to output some type of data, it should be structured
/// in this enum, and its print logic should be handled in `RoverOutput::get_stdout`
///
/// Not all commands will output machine readable information, and those should
/// return `Ok(RoverOutput::EmptySuccess)`. If a new command is added and it needs to
/// return something that is not described well in this enum, it should be added.
#[derive(Clone, Eq, PartialEq, Debug)]
pub enum RoverOutput {
    ContractDescribe(ContractDescribeResponse),
    ContractPublish(ContractPublishResponse),
    DocsList(BTreeMap<&'static str, &'static str>),
    FetchResponse(FetchResponse),
    SupergraphSchema(String),
    CompositionResult(CompositionOutput),
    SubgraphList(SubgraphListResponse),
    CheckResponse(CheckResponse),
    AsyncCheckResponse(CheckRequestSuccessResult),
    GraphPublishResponse {
        graph_ref: GraphRef,
        publish_response: GraphPublishResponse,
    },
    SubgraphPublishResponse {
        graph_ref: GraphRef,
        subgraph: String,
        publish_response: SubgraphPublishResponse,
    },
    SubgraphDeleteResponse {
        graph_ref: GraphRef,
        subgraph: String,
        dry_run: bool,
        delete_response: SubgraphDeleteResponse,
    },
    TemplateList(Vec<GithubTemplate>),
    TemplateUseSuccess {
        template: GithubTemplate,
        path: Utf8PathBuf,
    },
    Profiles(Vec<String>),
    Introspection(String),
    ErrorExplanation(String),
    ReadmeFetchResponse {
        graph_ref: GraphRef,
        content: String,
        last_updated_time: Option<String>,
    },
    ReadmePublishResponse {
        graph_ref: GraphRef,
        new_content: String,
        last_updated_time: Option<String>,
    },
    EmptySuccess,
}

impl RoverOutput {
    pub fn get_stdout(&self) -> io::Result<Option<String>> {
        Ok(match self {
<<<<<<< HEAD
            RoverOutput::ContractDescribe(describe_response) => {
                Some(format!("{description}\nView the variant's full configuration at {variant_config}", description = &describe_response.description, variant_config =
                Style::Link.paint(format!(
                    "{}/graph/{}/settings/variant?variant={}",
                    describe_response.root_url,
                    describe_response.graph_ref.name,
                    describe_response.graph_ref.variant,
                ))))
            }
            RoverOutput::ContractPublish(publish_response) => {
                let launch_cli_copy = publish_response.launch_cli_copy.clone().unwrap_or_else(|| "No launch was triggered for this publish.".to_string());
                Some(format!("{description}\n{launch_cli_copy}", description = &publish_response.config_description))
            }
=======
>>>>>>> c2ad28bb
            RoverOutput::DocsList(shortlinks) => {
                stderrln!(
                    "You can open any of these documentation pages by running {}.\n",
                    Style::Command.paint("`rover docs open <slug>`")
                )?;
                let mut table = table::get_table();

                // bc => sets top row to be bold and center
                table.add_row(row![bc => "Slug", "Description"]);
                for (shortlink_slug, shortlink_description) in shortlinks {
                    table.add_row(row![shortlink_slug, shortlink_description]);
                }
                Some(format!("{}", table))
            }
            RoverOutput::FetchResponse(fetch_response) => {
                Some((fetch_response.sdl.contents).to_string())
            }
            RoverOutput::GraphPublishResponse {
                graph_ref,
                publish_response,
            } => {
                stderrln!(
                    "{}#{} published successfully {}",
                    graph_ref,
                    publish_response.api_schema_hash,
                    publish_response.change_summary
                )?;
                Some((publish_response.api_schema_hash).to_string())
            }
            RoverOutput::SubgraphPublishResponse {
                graph_ref,
                subgraph,
                publish_response,
            } => {
                if publish_response.subgraph_was_created {
                    stderrln!(
                        "A new subgraph called '{}' was created in '{}'",
                        subgraph,
                        graph_ref
                    )?;
                } else {
                    stderrln!("The '{}' subgraph in '{}' was updated", subgraph, graph_ref)?;
                }

                if publish_response.supergraph_was_updated {
                    stderrln!("The supergraph schema for '{}' was updated, composed from the updated '{}' subgraph", graph_ref, subgraph)?;
                } else {
                    stderrln!(
                        "The supergraph schema for '{}' was NOT updated with a new schema",
                        graph_ref
                    )?;
                }

                if let Some(launch_cli_copy) = &publish_response.launch_cli_copy {
                    stderrln!("{}", launch_cli_copy)?;
                }

                if !publish_response.build_errors.is_empty() {
                    let warn_prefix = Style::WarningPrefix.paint("WARN:");
                    stderrln!("{} The following build errors occurred:", warn_prefix)?;
                    stderrln!("{}", &publish_response.build_errors)?;
                }
                None
            }
            RoverOutput::SubgraphDeleteResponse {
                graph_ref,
                subgraph,
                dry_run,
                delete_response,
            } => {
                let warn_prefix = Style::WarningPrefix.paint("WARN:");
                if *dry_run {
                    if !delete_response.build_errors.is_empty() {
                        stderrln!(
                            "{} Deleting the {} subgraph from {} would result in the following build errors:",
                            warn_prefix,
                            Style::Link.paint(subgraph),
                            Style::Link.paint(graph_ref.to_string()),
                        )?;

                        stderrln!("{}", &delete_response.build_errors)?;
                        stderrln!("{} This is only a prediction. If the graph changes before confirming, these errors could change.", warn_prefix)?;
                    } else {
                        stderrln!("{} At the time of checking, there would be no build errors resulting from the deletion of this subgraph.", warn_prefix)?;
                        stderrln!("{} This is only a prediction. If the graph changes before confirming, there could be build errors.", warn_prefix)?;
                    }
                    None
                } else {
                    if delete_response.supergraph_was_updated {
                        stderrln!(
                            "The '{}' subgraph was removed from '{}'. The remaining subgraphs were composed.",
                            Style::Link.paint(subgraph),
                            Style::Link.paint(graph_ref.to_string()),
                        )?;
                    } else {
                        stderrln!(
                            "{} The supergraph schema for '{}' was not updated. See errors below.",
                            warn_prefix,
                            Style::Link.paint(graph_ref.to_string())
                        )?;
                    }

                    if !delete_response.build_errors.is_empty() {
                        stderrln!(
                            "{} There were build errors as a result of deleting the '{}' subgraph from '{}':",
                            warn_prefix,
                            Style::Link.paint(subgraph),
                            Style::Link.paint(graph_ref.to_string())
                        )?;

                        stderrln!("{}", &delete_response.build_errors)?;
                    }
                    None
                }
            }
            RoverOutput::SupergraphSchema(csdl) => Some((csdl).to_string()),
            RoverOutput::CompositionResult(composition_output) => {
                let warn_prefix = Style::HintPrefix.paint("HINT:");

                let hints_string = composition_output
                    .hints
                    .iter()
                    .map(|hint| format!("{} {}\n", warn_prefix, hint.message))
                    .collect::<String>();

                stderrln!("{}", hints_string)?;

                Some((composition_output.supergraph_sdl).to_string())
            }
            RoverOutput::SubgraphList(details) => {
                let mut table = table::get_table();

                // bc => sets top row to be bold and center
                table.add_row(row![bc => "Name", "Routing Url", "Last Updated"]);

                for subgraph in &details.subgraphs {
                    // Default to "unspecified" if the url is None or empty.
                    let url = subgraph
                        .url
                        .clone()
                        .unwrap_or_else(|| "unspecified".to_string());
                    let url = if url.is_empty() {
                        "unspecified".to_string()
                    } else {
                        url
                    };
                    let formatted_updated_at: String = if let Some(dt) = subgraph.updated_at.local {
                        dt.format("%Y-%m-%d %H:%M:%S %Z").to_string()
                    } else {
                        "N/A".to_string()
                    };

                    table.add_row(row![subgraph.name, url, formatted_updated_at]);
                }
                Some(format!(
                    "{}/n View full details at {}/graph/{}/service-list",
                    table, details.root_url, details.graph_ref.name
                ))
            }
            RoverOutput::TemplateList(templates) => {
                let mut table = table::get_table();

                // bc => sets top row to be bold and center
                table.add_row(row![bc => "Name", "ID", "Language", "Repo URL"]);

                for template in templates {
                    table.add_row(row![
                        template.display,
                        template.id,
                        template.language,
                        template.git_url
                    ]);
                }

                Some(format!("{}", table))
            }
            RoverOutput::TemplateUseSuccess { template, path } => {
                let template_id = Style::Command.paint(template.id);
                let path = Style::Path.paint(path.as_str());
                let readme = Style::Path.paint("README.md");
                let forum_call_to_action = Style::CallToAction.paint(
                    "Have a question or suggestion about templates? Let us know at \
                    https://community.apollographql.com",
                );
                Some(format!("Successfully created a new project from the '{}' template in {}/n Read the generated '{}' file for next steps./n{}",
                template_id,
                path,
                readme,
                forum_call_to_action))
            }
            RoverOutput::CheckResponse(check_response) => Some(check_response.get_table()),
            RoverOutput::AsyncCheckResponse(check_response) => Some(format!(
                "Check successfully started with workflow ID: {}/nView full details at {}",
                check_response.workflow_id, check_response.target_url
            )),
            RoverOutput::Profiles(profiles) => {
                if profiles.is_empty() {
                    stderrln!("No profiles found.")?;
                }
                Some(profiles.join("\n"))
            }
            RoverOutput::Introspection(introspection_response) => {
                Some((introspection_response).to_string())
            }
            RoverOutput::ErrorExplanation(explanation) => {
                // underline bolded md
                let mut skin = MadSkin::default();
                skin.bold.add_attr(Underlined);

                Some(format!("{}", skin.inline(explanation)))
            }
            RoverOutput::ReadmeFetchResponse {
                graph_ref: _,
                content,
                last_updated_time: _,
            } => Some((content).to_string()),
            RoverOutput::ReadmePublishResponse {
                graph_ref,
                new_content: _,
                last_updated_time: _,
            } => {
                stderrln!("Readme for {} published successfully", graph_ref,)?;
                None
            }
            RoverOutput::EmptySuccess => None,
        })
    }

    pub(crate) fn get_internal_data_json(&self) -> Value {
        match self {
            RoverOutput::ContractDescribe(describe_response) => json!(describe_response),
            RoverOutput::ContractPublish(publish_response) => json!(publish_response),
            RoverOutput::DocsList(shortlinks) => {
                let mut shortlink_vec = Vec::with_capacity(shortlinks.len());
                for (shortlink_slug, shortlink_description) in shortlinks {
                    shortlink_vec.push(
                        json!({"slug": shortlink_slug, "description": shortlink_description }),
                    );
                }
                json!({ "shortlinks": shortlink_vec })
            }
            RoverOutput::FetchResponse(fetch_response) => json!(fetch_response),
            RoverOutput::SupergraphSchema(csdl) => json!({ "core_schema": csdl }),
            RoverOutput::CompositionResult(composition_output) => {
                if let Some(federation_version) = &composition_output.federation_version {
                    json!({
                      "core_schema": composition_output.supergraph_sdl,
                      "hints": composition_output.hints,
                      "federation_version": federation_version
                    })
                } else {
                    json!({
                        "core_schema": composition_output.supergraph_sdl,
                        "hints": composition_output.hints
                    })
                }
            }
            RoverOutput::GraphPublishResponse {
                graph_ref: _,
                publish_response,
            } => json!(publish_response),
            RoverOutput::SubgraphPublishResponse {
                graph_ref: _,
                subgraph: _,
                publish_response,
            } => json!(publish_response),
            RoverOutput::SubgraphDeleteResponse {
                graph_ref: _,
                subgraph: _,
                dry_run: _,
                delete_response,
            } => {
                json!(delete_response)
            }
            RoverOutput::SubgraphList(list_response) => json!(list_response),
            RoverOutput::TemplateList(templates) => json!({ "templates": templates }),
            RoverOutput::TemplateUseSuccess { template, path } => {
                json!({ "template_id": template.id, "path": path })
            }
            RoverOutput::CheckResponse(check_response) => check_response.get_json(),
            RoverOutput::AsyncCheckResponse(check_response) => check_response.get_json(),
            RoverOutput::Profiles(profiles) => json!({ "profiles": profiles }),
            RoverOutput::Introspection(introspection_response) => {
                json!({ "introspection_response": introspection_response })
            }
            RoverOutput::ErrorExplanation(explanation_markdown) => {
                json!({ "explanation_markdown": explanation_markdown })
            }
            RoverOutput::ReadmeFetchResponse {
                graph_ref: _,
                content,
                last_updated_time,
            } => {
                json!({ "readme": content, "last_updated_time": last_updated_time})
            }
            RoverOutput::ReadmePublishResponse {
                graph_ref: _,
                new_content,
                last_updated_time,
            } => {
                json!({ "readme": new_content, "last_updated_time": last_updated_time })
            }
            RoverOutput::EmptySuccess => json!(null),
        }
    }

    pub(crate) fn get_internal_error_json(&self) -> Value {
        let rover_error = match self {
            RoverOutput::SubgraphPublishResponse {
                graph_ref,
                subgraph,
                publish_response,
            } => {
                if !publish_response.build_errors.is_empty() {
                    Some(RoverError::from(RoverClientError::SubgraphBuildErrors {
                        subgraph: subgraph.clone(),
                        graph_ref: graph_ref.clone(),
                        source: publish_response.build_errors.clone(),
                    }))
                } else {
                    None
                }
            }
            RoverOutput::SubgraphDeleteResponse {
                graph_ref,
                subgraph,
                dry_run: _,
                delete_response,
            } => {
                if !delete_response.build_errors.is_empty() {
                    Some(RoverError::from(RoverClientError::SubgraphBuildErrors {
                        subgraph: subgraph.clone(),
                        graph_ref: graph_ref.clone(),
                        source: delete_response.build_errors.clone(),
                    }))
                } else {
                    None
                }
            }
            _ => None,
        };
        json!(rover_error)
    }

    pub(crate) fn get_json_version(&self) -> JsonVersion {
        JsonVersion::default()
    }

    pub(crate) fn print_descriptor(&self) -> io::Result<()> {
        if atty::is(Stream::Stdout) {
            if let Some(descriptor) = self.descriptor() {
                stderrln!("{}: \n", Style::Heading.paint(descriptor))?;
            }
        }
        Ok(())
    }
    pub(crate) fn print_one_line_descriptor(&self) -> io::Result<()> {
        if atty::is(Stream::Stdout) {
            if let Some(descriptor) = self.descriptor() {
                stderr!("{}: ", Style::Heading.paint(descriptor))?;
            }
        }
        Ok(())
    }
    pub(crate) fn descriptor(&self) -> Option<&str> {
        match &self {
<<<<<<< HEAD
            RoverOutput::ContractDescribe(_) => Some("Configuration Description"),
            RoverOutput::ContractPublish(_) => Some("New Configuration Description"),
=======
>>>>>>> c2ad28bb
            RoverOutput::FetchResponse(fetch_response) => match fetch_response.sdl.r#type {
                SdlType::Graph | SdlType::Subgraph { .. } => Some("Schema"),
                SdlType::Supergraph => Some("Supergraph Schema"),
            },
            RoverOutput::CompositionResult(_) | RoverOutput::SupergraphSchema(_) => {
                Some("Supergraph Schema")
            }
            RoverOutput::TemplateUseSuccess { .. } => Some("Project generated"),
            RoverOutput::CheckResponse(_) => Some("Check Result"),
            RoverOutput::AsyncCheckResponse(_) => Some("Check Started"),
            RoverOutput::Profiles(_) => Some("Profiles"),
            RoverOutput::Introspection(_) => Some("Introspection Response"),
            RoverOutput::ReadmeFetchResponse { .. } => Some("Readme"),
            RoverOutput::GraphPublishResponse { .. } => Some("Schema Hash"),
            _ => None,
        }
    }
}

#[cfg(test)]
mod tests {
    use std::collections::BTreeMap;

    use assert_json_diff::assert_json_eq;
    use chrono::{DateTime, Local, Utc};
    use rover_client::{
        operations::{
            graph::publish::{ChangeSummary, FieldChanges, TypeChanges},
            subgraph::{
                delete::SubgraphDeleteResponse,
                list::{SubgraphInfo, SubgraphUpdatedAt},
            },
        },
        shared::{ChangeSeverity, SchemaChange, Sdl, SdlType},
    };

    use apollo_federation_types::build::{BuildError, BuildErrors};

    use anyhow::anyhow;

    use crate::options::JsonOutput;

    use super::*;

    #[test]
    fn docs_list_json() {
        let mut mock_shortlinks = BTreeMap::new();
        mock_shortlinks.insert("slug_one", "description_one");
        mock_shortlinks.insert("slug_two", "description_two");
        let actual_json: JsonOutput = RoverOutput::DocsList(mock_shortlinks).into();
        let expected_json = json!(
        {
            "json_version": "1",
            "data": {
                "shortlinks": [
                    {
                        "slug": "slug_one",
                        "description": "description_one"
                    },
                    {
                        "slug": "slug_two",
                        "description": "description_two"
                    }
                ],
                "success": true
            },
            "error": null
        });
        assert_json_eq!(expected_json, actual_json);
    }

    #[test]
    fn fetch_response_json() {
        let mock_fetch_response = FetchResponse {
            sdl: Sdl {
                contents: "sdl contents".to_string(),
                r#type: SdlType::Subgraph {
                    routing_url: Some("http://localhost:8000/graphql".to_string()),
                },
            },
        };
        let actual_json: JsonOutput = RoverOutput::FetchResponse(mock_fetch_response).into();
        let expected_json = json!(
        {
            "json_version": "1",
            "data": {
                "sdl": {
                    "contents": "sdl contents",
                },
                "success": true
            },
            "error": null
        });
        assert_json_eq!(expected_json, actual_json);
    }

    #[test]
    fn core_schema_json() {
        let mock_core_schema = "core schema contents".to_string();
        let actual_json: JsonOutput = RoverOutput::SupergraphSchema(mock_core_schema).into();
        let expected_json = json!(
        {
            "json_version": "1",
            "data": {
                "core_schema": "core schema contents",
                "success": true
            },
            "error": null
        });
        assert_json_eq!(expected_json, actual_json);
    }

    #[test]
    fn subgraph_list_json() {
        let now_utc: DateTime<Utc> = Utc::now();
        let now_local: DateTime<Local> = now_utc.into();
        let mock_subgraph_list_response = SubgraphListResponse {
            subgraphs: vec![
                SubgraphInfo {
                    name: "subgraph one".to_string(),
                    url: Some("http://localhost:4001".to_string()),
                    updated_at: SubgraphUpdatedAt {
                        local: Some(now_local),
                        utc: Some(now_utc),
                    },
                },
                SubgraphInfo {
                    name: "subgraph two".to_string(),
                    url: None,
                    updated_at: SubgraphUpdatedAt {
                        local: None,
                        utc: None,
                    },
                },
            ],
            root_url: "https://studio.apollographql.com/".to_string(),
            graph_ref: GraphRef {
                name: "graph".to_string(),
                variant: "current".to_string(),
            },
        };
        let actual_json: JsonOutput = RoverOutput::SubgraphList(mock_subgraph_list_response).into();
        let expected_json = json!(
        {
            "json_version": "1",
            "data": {
                "subgraphs": [
                    {
                        "name": "subgraph one",
                        "url": "http://localhost:4001",
                        "updated_at": {
                            "local": now_local,
                            "utc": now_utc
                        }
                    },
                    {
                        "name": "subgraph two",
                        "url": null,
                        "updated_at": {
                            "local": null,
                            "utc": null
                        }
                    }
                ],
                "success": true
          },
          "error": null
        });
        assert_json_eq!(expected_json, actual_json);
    }

    #[test]
    fn subgraph_delete_success_json() {
        let mock_subgraph_delete = SubgraphDeleteResponse {
            supergraph_was_updated: true,
            build_errors: BuildErrors::new(),
        };
        let actual_json: JsonOutput = RoverOutput::SubgraphDeleteResponse {
            delete_response: mock_subgraph_delete,
            subgraph: "subgraph".to_string(),
            dry_run: false,
            graph_ref: GraphRef {
                name: "name".to_string(),
                variant: "current".to_string(),
            },
        }
        .into();
        let expected_json = json!(
        {
            "json_version": "1",
            "data": {
                "supergraph_was_updated": true,
                "success": true,
            },
            "error": null
        });
        assert_json_eq!(expected_json, actual_json);
    }

    #[test]
    fn subgraph_delete_build_errors_json() {
        let mock_subgraph_delete = SubgraphDeleteResponse {
            supergraph_was_updated: false,
            build_errors: vec![
                BuildError::composition_error(
                    Some("AN_ERROR_CODE".to_string()),
                    Some("[Accounts] -> Things went really wrong".to_string()),
                ),
                BuildError::composition_error(
                    None,
                    Some("[Films] -> Something else also went wrong".to_string()),
                ),
            ]
            .into(),
        };
        let actual_json: JsonOutput = RoverOutput::SubgraphDeleteResponse {
            delete_response: mock_subgraph_delete,
            subgraph: "subgraph".to_string(),
            dry_run: true,
            graph_ref: GraphRef {
                name: "name".to_string(),
                variant: "current".to_string(),
            },
        }
        .into();
        let expected_json = json!(
        {
            "json_version": "1",
            "data": {
                "supergraph_was_updated": false,
                "success": true,
            },
            "error": {
                "message": "Encountered 2 build errors while trying to build subgraph \"subgraph\" into supergraph \"name@current\".",
                "code": "E029",
                "details": {
                    "build_errors": [
                        {
                            "message": "[Accounts] -> Things went really wrong",
                            "code": "AN_ERROR_CODE",
                            "type": "composition"
                        },
                        {
                            "message": "[Films] -> Something else also went wrong",
                            "code": null,
                            "type": "composition"
                        }
                    ],
                }
            }
        });
        assert_json_eq!(expected_json, actual_json);
    }

    #[test]
    fn supergraph_fetch_no_successful_publishes_json() {
        let graph_ref = GraphRef {
            name: "name".to_string(),
            variant: "current".to_string(),
        };
        let source = BuildErrors::from(vec![
            BuildError::composition_error(
                Some("AN_ERROR_CODE".to_string()),
                Some("[Accounts] -> Things went really wrong".to_string()),
            ),
            BuildError::composition_error(
                None,
                Some("[Films] -> Something else also went wrong".to_string()),
            ),
        ]);
        let actual_json: JsonOutput =
            RoverError::new(RoverClientError::NoSupergraphBuilds { graph_ref, source }).into();
        let expected_json = json!(
        {
            "json_version": "1",
            "data": {
                "success": false
            },
            "error": {
                "message": "No supergraph SDL exists for \"name@current\" because its subgraphs failed to build.",
                "details": {
                    "build_errors": [
                        {
                            "message": "[Accounts] -> Things went really wrong",
                            "code": "AN_ERROR_CODE",
                            "type": "composition",
                        },
                        {
                            "message": "[Films] -> Something else also went wrong",
                            "code": null,
                            "type": "composition"
                        }
                    ]
                },
                "code": "E027"
            }
        });
        assert_json_eq!(actual_json, expected_json);
    }

    #[test]
    fn check_success_response_json() {
        let graph_ref = GraphRef {
            name: "name".to_string(),
            variant: "current".to_string(),
        };
        let mock_check_response = CheckResponse::try_new(
            Some("https://studio.apollographql.com/graph/my-graph/composition/big-hash?variant=current".to_string()),
            10,
            vec![
                SchemaChange {
                    code: "SOMETHING_HAPPENED".to_string(),
                    description: "beeg yoshi".to_string(),
                    severity: ChangeSeverity::PASS,
                },
                SchemaChange {
                    code: "WOW".to_string(),
                    description: "that was so cool".to_string(),
                    severity: ChangeSeverity::PASS,
                }
            ],
            ChangeSeverity::PASS,
            graph_ref,
            true,
        );
        if let Ok(mock_check_response) = mock_check_response {
            let actual_json: JsonOutput = RoverOutput::CheckResponse(mock_check_response).into();
            let expected_json = json!(
            {
                "json_version": "1",
                "data": {
                    "target_url": "https://studio.apollographql.com/graph/my-graph/composition/big-hash?variant=current",
                    "operation_check_count": 10,
                    "changes": [
                        {
                            "code": "SOMETHING_HAPPENED",
                            "description": "beeg yoshi",
                            "severity": "PASS"
                        },
                        {
                            "code": "WOW",
                            "description": "that was so cool",
                            "severity": "PASS"
                        },
                    ],
                    "failure_count": 0,
                    "success": true,
                    "core_schema_modified": true,
                },
                "error": null
            });
            assert_json_eq!(expected_json, actual_json);
        } else {
            panic!("The shape of this response should return a CheckResponse")
        }
    }

    #[test]
    fn check_failure_response_json() {
        let graph_ref = GraphRef {
            name: "name".to_string(),
            variant: "current".to_string(),
        };
        let check_response = CheckResponse::try_new(
            Some("https://studio.apollographql.com/graph/my-graph/composition/big-hash?variant=current".to_string()),
            10,
            vec![
                SchemaChange {
                    code: "SOMETHING_HAPPENED".to_string(),
                    description: "beeg yoshi".to_string(),
                    severity: ChangeSeverity::FAIL,
                },
                SchemaChange {
                    code: "WOW".to_string(),
                    description: "that was so cool".to_string(),
                    severity: ChangeSeverity::FAIL,
                }
            ],
            ChangeSeverity::FAIL, graph_ref,
            false,
        );

        if let Err(operation_check_failure) = check_response {
            let actual_json: JsonOutput = RoverError::new(operation_check_failure).into();
            let expected_json = json!(
            {
                "json_version": "1",
                "data": {
                    "target_url": "https://studio.apollographql.com/graph/my-graph/composition/big-hash?variant=current",
                    "operation_check_count": 10,
                    "changes": [
                        {
                            "code": "SOMETHING_HAPPENED",
                            "description": "beeg yoshi",
                            "severity": "FAIL"
                        },
                        {
                            "code": "WOW",
                            "description": "that was so cool",
                            "severity": "FAIL"
                        },
                    ],
                    "failure_count": 2,
                    "success": false,
                    "core_schema_modified": false,
                },
                "error": {
                    "message": "This operation check has encountered 2 schema changes that would break operations from existing client traffic.",
                    "code": "E030",
                }
            });
            assert_json_eq!(expected_json, actual_json);
        } else {
            panic!("The shape of this response should return a RoverClientError")
        }
    }

    #[test]
    fn graph_publish_response_json() {
        let mock_publish_response = GraphPublishResponse {
            api_schema_hash: "123456".to_string(),
            change_summary: ChangeSummary {
                field_changes: FieldChanges {
                    additions: 2,
                    removals: 1,
                    edits: 0,
                },
                type_changes: TypeChanges {
                    additions: 4,
                    removals: 0,
                    edits: 7,
                },
            },
        };
        let actual_json: JsonOutput = RoverOutput::GraphPublishResponse {
            graph_ref: GraphRef {
                name: "graph".to_string(),
                variant: "variant".to_string(),
            },
            publish_response: mock_publish_response,
        }
        .into();
        let expected_json = json!(
        {
            "json_version": "1",
            "data": {
                "api_schema_hash": "123456",
                "field_changes": {
                    "additions": 2,
                    "removals": 1,
                    "edits": 0
                },
                "type_changes": {
                    "additions": 4,
                    "removals": 0,
                    "edits": 7
                },
                "success": true
            },
            "error": null
        });
        assert_json_eq!(expected_json, actual_json);
    }

    #[test]
    fn subgraph_publish_success_response_json() {
        let mock_publish_response = SubgraphPublishResponse {
            api_schema_hash: Some("123456".to_string()),
            build_errors: BuildErrors::new(),
            supergraph_was_updated: true,
            subgraph_was_created: true,
            launch_url: Some("test.com/launchurl".to_string()),
            launch_cli_copy: Some(
                "You can monitor this launch in Apollo Studio: test.com/launchurl".to_string(),
            ),
        };
        let actual_json: JsonOutput = RoverOutput::SubgraphPublishResponse {
            graph_ref: GraphRef {
                name: "graph".to_string(),
                variant: "variant".to_string(),
            },
            subgraph: "subgraph".to_string(),
            publish_response: mock_publish_response,
        }
        .into();
        let expected_json = json!(
        {
            "json_version": "1",
            "data": {
                "api_schema_hash": "123456",
                "supergraph_was_updated": true,
                "subgraph_was_created": true,
                "success": true,
                "launch_url": "test.com/launchurl",
                "launch_cli_copy": "You can monitor this launch in Apollo Studio: test.com/launchurl",
            },
            "error": null
        });
        assert_json_eq!(expected_json, actual_json);
    }

    #[test]
    fn subgraph_publish_failure_response_json() {
        let mock_publish_response = SubgraphPublishResponse {
            api_schema_hash: None,

            build_errors: vec![
                BuildError::composition_error(
                    Some("AN_ERROR_CODE".to_string()),
                    Some("[Accounts] -> Things went really wrong".to_string()),
                ),
                BuildError::composition_error(
                    None,
                    Some("[Films] -> Something else also went wrong".to_string()),
                ),
            ]
            .into(),
            supergraph_was_updated: false,
            subgraph_was_created: false,
            launch_url: None,
            launch_cli_copy: None,
        };
        let actual_json: JsonOutput = RoverOutput::SubgraphPublishResponse {
            graph_ref: GraphRef {
                name: "name".to_string(),
                variant: "current".to_string(),
            },
            subgraph: "subgraph".to_string(),
            publish_response: mock_publish_response,
        }
        .into();
        let expected_json = json!(
        {
            "json_version": "1",
            "data": {
                "api_schema_hash": null,
                "subgraph_was_created": false,
                "supergraph_was_updated": false,
                "success": true,
                "launch_url": null,
                "launch_cli_copy": null,
            },
            "error": {
                "message": "Encountered 2 build errors while trying to build subgraph \"subgraph\" into supergraph \"name@current\".",
                "code": "E029",
                "details": {
                    "build_errors": [
                        {
                            "message": "[Accounts] -> Things went really wrong",
                            "code": "AN_ERROR_CODE",
                            "type": "composition",
                        },
                        {
                            "message": "[Films] -> Something else also went wrong",
                            "code": null,
                            "type": "composition"
                        }
                    ]
                }
            }
        });
        assert_json_eq!(expected_json, actual_json);
    }

    #[test]
    fn profiles_json() {
        let mock_profiles = vec!["default".to_string(), "staging".to_string()];
        let actual_json: JsonOutput = RoverOutput::Profiles(mock_profiles).into();
        let expected_json = json!(
        {
            "json_version": "1",
            "data": {
                "profiles": [
                    "default",
                    "staging"
                ],
                "success": true
            },
            "error": null
        });
        assert_json_eq!(expected_json, actual_json);
    }

    #[test]
    fn introspection_json() {
        let actual_json: JsonOutput = RoverOutput::Introspection(
            "i cant believe its not a real introspection response".to_string(),
        )
        .into();
        let expected_json = json!(
        {
            "json_version": "1",
            "data": {
                "introspection_response": "i cant believe its not a real introspection response",
                "success": true
            },
            "error": null
        });
        assert_json_eq!(expected_json, actual_json);
    }

    #[test]
    fn error_explanation_json() {
        let actual_json: JsonOutput = RoverOutput::ErrorExplanation(
            "this error occurs when stuff is real complicated... I wouldn't worry about it"
                .to_string(),
        )
        .into();
        let expected_json = json!(
        {
            "json_version": "1",
            "data": {
                "explanation_markdown": "this error occurs when stuff is real complicated... I wouldn't worry about it",
                "success": true
            },
            "error": null
        }

        );
        assert_json_eq!(expected_json, actual_json);
    }

    #[test]
    fn empty_success_json() {
        let actual_json: JsonOutput = RoverOutput::EmptySuccess.into();
        let expected_json = json!(
        {
            "json_version": "1",
            "data": {
               "success": true
            },
            "error": null
        });
        assert_json_eq!(expected_json, actual_json);
    }

    #[test]
    fn base_error_message_json() {
        let actual_json: JsonOutput = RoverError::new(anyhow!("Some random error")).into();
        let expected_json = json!(
        {
            "json_version": "1",
            "data": {
                "success": false
            },
            "error": {
                "message": "Some random error",
                "code": null
            }
        });
        assert_json_eq!(expected_json, actual_json);
    }

    #[test]
    fn coded_error_message_json() {
        let actual_json: JsonOutput = RoverError::new(RoverClientError::NoSubgraphInGraph {
            invalid_subgraph: "invalid_subgraph".to_string(),
            valid_subgraphs: Vec::new(),
        })
        .into();
        let expected_json = json!(
        {
            "json_version": "1",
            "data": {
                "success": false
            },
            "error": {
                "message": "Could not find subgraph \"invalid_subgraph\".",
                "code": "E009"
            }
        });
        assert_json_eq!(expected_json, actual_json)
    }

    #[test]
    fn composition_error_message_json() {
        let source = BuildErrors::from(vec![
            BuildError::composition_error(
                Some("AN_ERROR_CODE".to_string()),
                Some("[Accounts] -> Things went really wrong".to_string()),
            ),
            BuildError::composition_error(
                None,
                Some("[Films] -> Something else also went wrong".to_string()),
            ),
        ]);
        let actual_json: JsonOutput = RoverError::from(RoverClientError::BuildErrors {
            source,
            num_subgraphs: 2,
        })
        .into();
        let expected_json = json!(
        {
            "json_version": "1",
            "data": {
                "success": false
            },
            "error": {
                "details": {
                    "build_errors": [
                        {
                            "message": "[Accounts] -> Things went really wrong",
                            "code": "AN_ERROR_CODE",
                            "type": "composition"
                        },
                        {
                            "message": "[Films] -> Something else also went wrong",
                            "code": null,
                            "type": "composition"
                        }
                    ],
                },
                "message": "Encountered 2 build errors while trying to build a supergraph.",
                "code": "E029"
            }
        });
        assert_json_eq!(expected_json, actual_json)
    }
}<|MERGE_RESOLUTION|>--- conflicted
+++ resolved
@@ -84,22 +84,26 @@
 impl RoverOutput {
     pub fn get_stdout(&self) -> io::Result<Option<String>> {
         Ok(match self {
-<<<<<<< HEAD
-            RoverOutput::ContractDescribe(describe_response) => {
-                Some(format!("{description}\nView the variant's full configuration at {variant_config}", description = &describe_response.description, variant_config =
-                Style::Link.paint(format!(
+            RoverOutput::ContractDescribe(describe_response) => Some(format!(
+                "{description}\nView the variant's full configuration at {variant_config}",
+                description = &describe_response.description,
+                variant_config = Style::Link.paint(format!(
                     "{}/graph/{}/settings/variant?variant={}",
                     describe_response.root_url,
                     describe_response.graph_ref.name,
                     describe_response.graph_ref.variant,
-                ))))
-            }
+                ))
+            )),
             RoverOutput::ContractPublish(publish_response) => {
-                let launch_cli_copy = publish_response.launch_cli_copy.clone().unwrap_or_else(|| "No launch was triggered for this publish.".to_string());
-                Some(format!("{description}\n{launch_cli_copy}", description = &publish_response.config_description))
-            }
-=======
->>>>>>> c2ad28bb
+                let launch_cli_copy = publish_response
+                    .launch_cli_copy
+                    .clone()
+                    .unwrap_or_else(|| "No launch was triggered for this publish.".to_string());
+                Some(format!(
+                    "{description}\n{launch_cli_copy}",
+                    description = &publish_response.config_description
+                ))
+            }
             RoverOutput::DocsList(shortlinks) => {
                 stderrln!(
                     "You can open any of these documentation pages by running {}.\n",
@@ -466,11 +470,8 @@
     }
     pub(crate) fn descriptor(&self) -> Option<&str> {
         match &self {
-<<<<<<< HEAD
             RoverOutput::ContractDescribe(_) => Some("Configuration Description"),
             RoverOutput::ContractPublish(_) => Some("New Configuration Description"),
-=======
->>>>>>> c2ad28bb
             RoverOutput::FetchResponse(fetch_response) => match fetch_response.sdl.r#type {
                 SdlType::Graph | SdlType::Subgraph { .. } => Some("Schema"),
                 SdlType::Supergraph => Some("Supergraph Schema"),
