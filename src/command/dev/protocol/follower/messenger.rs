--- conflicted
+++ resolved
@@ -30,36 +30,6 @@
         }
     }
 
-<<<<<<< HEAD
-=======
-    /// Create a [`FollowerMessenger`] for an attached session that can talk to the main session via a socket.
-    pub fn from_attached_session(raw_socket_name: &str) -> Self {
-        Self {
-            kind: FollowerMessengerKind::from_attached_session(raw_socket_name.to_string()),
-        }
-    }
-
-    /// Send a health check to the main session once every second to make sure it is alive.
-    ///
-    /// This is function will block indefinitely and should be run from a separate thread.
-    pub fn health_check(&self) -> RoverResult<()> {
-        loop {
-            if let Err(e) =
-                self.message_leader(FollowerMessage::health_check(self.is_from_main_session())?)
-            {
-                break Err(e);
-            }
-            std::thread::sleep(Duration::from_secs(1));
-        }
-    }
-
-    /// Send a version check to the main session
-    pub fn version_check(&self) -> RoverResult<()> {
-        self.message_leader(FollowerMessage::get_version(self.is_from_main_session()))?;
-        Ok(())
-    }
-
->>>>>>> 6d089ed5
     /// Request information about the current subgraphs in a session
     pub fn session_subgraphs(&self) -> RoverResult<Option<SubgraphKeys>> {
         self.message_leader(FollowerMessage::get_subgraphs(self.is_from_main_session()))
