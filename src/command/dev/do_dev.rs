use anyhow::{anyhow, Context};
use camino::Utf8PathBuf;
use futures::channel::mpsc::channel;
use futures::future::join_all;
use futures::stream::StreamExt;
use futures::FutureExt;
use rover_std::warnln;

use crate::command::dev::protocol::FollowerMessage;
use crate::utils::client::StudioClientConfig;
use crate::utils::supergraph_config::get_supergraph_config;
use crate::{RoverError, RoverErrorCode, RoverErrorSuggestion, RoverOutput, RoverResult};

use super::protocol::{FollowerChannel, FollowerMessenger, LeaderChannel, LeaderSession};
use super::router::RouterConfigHandler;
use super::Dev;

pub fn log_err_and_continue(err: RoverError) -> RoverError {
    let _ = err.print();
    err
}

impl Dev {
    pub async fn run(
        &self,
        override_install_path: Option<Utf8PathBuf>,
        client_config: StudioClientConfig,
    ) -> RoverResult<RoverOutput> {
        self.opts
            .plugin_opts
            .prompt_for_license_accept(&client_config)?;

        let router_config_handler = RouterConfigHandler::try_from(&self.opts.supergraph_opts)?;
        let router_address = router_config_handler.get_router_address();
        let leader_channel = LeaderChannel::new();
        let follower_channel = FollowerChannel::new();

        let supergraph_config = get_supergraph_config(
            &self.opts.supergraph_opts.graph_ref,
            &self.opts.supergraph_opts.supergraph_config_path,
            self.opts.supergraph_opts.federation_version.as_ref(),
            client_config.clone(),
            &self.opts.plugin_opts.profile,
            false,
        )
        .await?;

        let mut leader_session = LeaderSession::new(
            override_install_path,
            &client_config,
            leader_channel.clone(),
            follower_channel.clone(),
            self.opts.plugin_opts.clone(),
            &supergraph_config,
            router_config_handler,
            self.opts.supergraph_opts.license.clone(),
        )
        .await?
<<<<<<< HEAD
        .ok_or(
            RoverError::new(anyhow!("failed to start a LeaderSession"))
                .with_code(Some(RoverErrorCode::E005))
                .with_suggestion(RoverErrorSuggestion::SubmitIssue),
        )?;

        eprintln!("Do not run this command in production! It is intended for local development.");
        let (ready_sender, mut ready_receiver) = channel(1);
        let follower_messenger = FollowerMessenger::from_main_session(
            follower_channel.clone().sender,
            leader_channel.receiver,
        );

        tokio::task::spawn_blocking(move || {
            ctrlc::set_handler(move || {
                eprintln!("\nshutting down the `rover dev` session and all attached processes...");
                let _ = follower_channel
                    .sender
                    .send(FollowerMessage::shutdown(true))
                    .map_err(|e| {
                        let e = RoverError::new(anyhow!("could not shut down router").context(e));
                        log_err_and_continue(e)
                    });
            })
            .context("could not set ctrl-c handler for main `rover dev` process")
            .unwrap();
        });
=======
        {
            warnln!(
                "Do not run this command in production! It is intended for local development only."
            );
            let (ready_sender, mut ready_receiver) = channel(1);
            let follower_messenger = FollowerMessenger::from_main_session(
                follower_channel.clone().sender,
                leader_channel.receiver,
            );

            tokio::task::spawn_blocking(move || {
                ctrlc::set_handler(move || {
                    eprintln!(
                        "\nshutting down the `rover dev` session and all attached processes..."
                    );
                    let _ = follower_channel
                        .sender
                        .send(FollowerMessage::shutdown(true))
                        .map_err(|e| {
                            let e =
                                RoverError::new(anyhow!("could not shut down router").context(e));
                            log_err_and_continue(e)
                        });
                })
                .context("could not set ctrl-c handler for main `rover dev` process")
                .unwrap();
            });

            let subgraph_watcher_handle = tokio::task::spawn(async move {
                let _ = leader_session
                    .listen_for_all_subgraph_updates(ready_sender)
                    .await
                    .map_err(log_err_and_continue);
            });

            ready_receiver.next().await.unwrap();
>>>>>>> 1ae8d59a

        let subgraph_watcher_handle = tokio::task::spawn(async move {
            let _ = leader_session
                .listen_for_all_subgraph_updates(ready_sender)
                .await
                .map_err(log_err_and_continue);
        });

        ready_receiver.next().await.unwrap();

        let subgraph_watchers = self
            .opts
            .supergraph_opts
            .get_subgraph_watchers(
                &client_config,
                supergraph_config,
                follower_messenger.clone(),
                self.opts.subgraph_opts.subgraph_polling_interval,
                &self.opts.plugin_opts.profile,
                self.opts.subgraph_opts.subgraph_retries,
            )
            .await
            .transpose()
            .unwrap_or_else(|| {
                self.opts
                    .subgraph_opts
                    .get_subgraph_watcher(
                        router_address,
                        &client_config,
                        follower_messenger.clone(),
                    )
                    .map(|watcher| vec![watcher])
            })?;

        let futs = subgraph_watchers.into_iter().map(|mut watcher| async move {
            let _ = watcher
                .watch_subgraph_for_changes(client_config.retry_period)
                .await
                .map_err(log_err_and_continue);
        });
        tokio::join!(join_all(futs), subgraph_watcher_handle.map(|_| ()));

        unreachable!("watch_subgraph_for_changes never returns")
    }
}<|MERGE_RESOLUTION|>--- conflicted
+++ resolved
@@ -56,14 +56,13 @@
             self.opts.supergraph_opts.license.clone(),
         )
         .await?
-<<<<<<< HEAD
         .ok_or(
             RoverError::new(anyhow!("failed to start a LeaderSession"))
                 .with_code(Some(RoverErrorCode::E005))
                 .with_suggestion(RoverErrorSuggestion::SubmitIssue),
         )?;
 
-        eprintln!("Do not run this command in production! It is intended for local development.");
+        warnln!("Do not run this command in production! It is intended for local development.");
         let (ready_sender, mut ready_receiver) = channel(1);
         let follower_messenger = FollowerMessenger::from_main_session(
             follower_channel.clone().sender,
@@ -84,44 +83,6 @@
             .context("could not set ctrl-c handler for main `rover dev` process")
             .unwrap();
         });
-=======
-        {
-            warnln!(
-                "Do not run this command in production! It is intended for local development only."
-            );
-            let (ready_sender, mut ready_receiver) = channel(1);
-            let follower_messenger = FollowerMessenger::from_main_session(
-                follower_channel.clone().sender,
-                leader_channel.receiver,
-            );
-
-            tokio::task::spawn_blocking(move || {
-                ctrlc::set_handler(move || {
-                    eprintln!(
-                        "\nshutting down the `rover dev` session and all attached processes..."
-                    );
-                    let _ = follower_channel
-                        .sender
-                        .send(FollowerMessage::shutdown(true))
-                        .map_err(|e| {
-                            let e =
-                                RoverError::new(anyhow!("could not shut down router").context(e));
-                            log_err_and_continue(e)
-                        });
-                })
-                .context("could not set ctrl-c handler for main `rover dev` process")
-                .unwrap();
-            });
-
-            let subgraph_watcher_handle = tokio::task::spawn(async move {
-                let _ = leader_session
-                    .listen_for_all_subgraph_updates(ready_sender)
-                    .await
-                    .map_err(log_err_and_continue);
-            });
-
-            ready_receiver.next().await.unwrap();
->>>>>>> 1ae8d59a
 
         let subgraph_watcher_handle = tokio::task::spawn(async move {
             let _ = leader_session
