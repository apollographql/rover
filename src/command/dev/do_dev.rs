--- conflicted
+++ resolved
@@ -36,47 +36,6 @@
         let leader_channel = LeaderChannel::new();
         let follower_channel = FollowerChannel::new();
 
-<<<<<<< HEAD
-        // Read in Remote subgraphs
-        let remote_subgraphs = match &self.opts.supergraph_opts.graph_ref {
-            Some(graph_ref) => Some(
-                RemoteSubgraphs::fetch(
-                    &client_config.get_authenticated_client(&self.opts.plugin_opts.profile)?,
-                    &self
-                        .opts
-                        .supergraph_opts
-                        .federation_version
-                        .clone()
-                        .unwrap_or(FederationVersion::LatestFedTwo),
-                    graph_ref,
-                )
-                .await?,
-            ),
-            None => None,
-        };
-
-        // Read in Local Supergraph Config
-        let supergraph_config =
-            if let Some(config_path) = &self.opts.supergraph_opts.supergraph_config_path {
-                let config_content = Fs::read_file(config_path)?;
-                Some(expand_supergraph_yaml(&config_content)?)
-            } else {
-                None
-            };
-
-        // Merge Remote and Local Supergraph Configs
-        let supergraph_config = match remote_subgraphs {
-            Some(remote_subgraphs) => match supergraph_config {
-                Some(supergraph_config) => {
-                    let mut merged_supergraph_config = remote_subgraphs.inner().clone();
-                    merged_supergraph_config.merge_subgraphs(&supergraph_config);
-                    Some(merged_supergraph_config)
-                }
-                None => Some(remote_subgraphs.inner().clone()),
-            },
-            None => supergraph_config,
-        };
-=======
         let supergraph_config = get_supergraph_config(
             &self.opts.supergraph_opts.graph_ref,
             &self.opts.supergraph_opts.supergraph_config_path,
@@ -89,7 +48,6 @@
             client_config.clone(),
             &self.opts.plugin_opts.profile,
         )?;
->>>>>>> 05276fd4
 
         if let Some(mut leader_session) = LeaderSession::new(
             override_install_path,
