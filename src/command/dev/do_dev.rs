--- conflicted
+++ resolved
@@ -5,12 +5,8 @@
 use super::compose::ComposeRunner;
 use super::router::RouterRunner;
 use super::socket::{MessageReceiver, MessageSender};
-<<<<<<< HEAD
-use super::{Dev, DevOpts};
+use super::Dev;
 use crate::command::dev::command::{CommandRunner, CommandRunnerMessage};
-=======
-use super::Dev;
->>>>>>> c7d0a431
 use crate::command::RoverOutput;
 use crate::error::RoverError;
 use crate::utils::client::StudioClientConfig;
@@ -31,7 +27,6 @@
         // TODO: update the `4000` once you can change the port
         // if rover dev is extending a supergraph, it should be the graph ref instead
         let socket_addr = "/tmp/supergraph-4000.sock";
-<<<<<<< HEAD
 
         let (original_command_message_sender, command_message_receiver) =
             CommandRunner::message_channel();
@@ -54,7 +49,7 @@
 
         let runner_command_message_sender = original_command_message_sender.clone();
         let run = move || {
-            let name = self.opts.get_name()?;
+            let name = self.opts.subgraph_opt.prompt_for_name()?;
 
             // read the subgraphs (and router) that are already running as a part of this `rover dev` instance
             let session_subgraphs = MessageSender::new(socket_addr).get_subgraphs();
@@ -125,70 +120,6 @@
                                 .kill_or_spawn(runner_command_message_sender, compose_receiver);
                         },
                     );
-=======
-        let name = self.opts.subgraph_opt.prompt_for_name()?;
-        let command_runner = Arc::new(Mutex::new(CommandRunner::new(socket_addr)));
-
-        // read the subgraphs that are already running as a part of this `rover dev` instance
-        let session_subgraphs = MessageSender::new(socket_addr)
-            .get_subgraphs()
-            .unwrap_or_else(|_| Vec::new());
-
-        // get a [`SubgraphRefresher`] that takes care of getting the schema for a single subgraph
-        // either by polling the introspection endpoint or by watching the file system
-        let mut subgraph_refresher = self.opts.schema_opts.get_subgraph_watcher(
-            socket_addr,
-            name,
-            &mut Arc::clone(&command_runner).lock().unwrap(),
-            client_config.get_reqwest_client(),
-            session_subgraphs,
-        )?;
-
-        // create a temp directory for the composed supergraph
-        let temp_dir = TempDir::new("subgraph")?;
-        let temp_path = Utf8PathBuf::try_from(temp_dir.into_path())?;
-        let supergraph_schema_path = temp_path.join("supergraph.graphql");
-
-        let (ready_sender, ready_receiver) = sync_channel(1);
-
-        // if we can't connect to the socket, we should start it and listen for incoming
-        // subgraph events
-        if LocalSocketStream::connect(socket_addr).is_err() {
-            // remove the socket file before starting in case it was here from last time
-            // if we can't connect to it, it's safe to remove
-            let _ = std::fs::remove_file(&socket_addr);
-
-            // create a [`ComposeRunner`] that will be in charge of composing our supergraph
-            let compose_runner = ComposeRunner::new(
-                self.opts.plugin_opts.clone(),
-                override_install_path.clone(),
-                client_config.clone(),
-                supergraph_schema_path.clone(),
-            );
-
-            // create a [`RouterRunner`] that we will spawn once we get our first subgraph
-            // (which should come from this process but on another thread)
-            let router_runner = RouterRunner::new(
-                supergraph_schema_path,
-                temp_path.join("config.yaml"),
-                self.opts.plugin_opts.clone(),
-                override_install_path,
-                client_config,
-            );
-
-            // create a [`MessageReceiver`] that will keep track of the existing subgraphs
-            let mut message_receiver =
-                MessageReceiver::new(socket_addr, compose_runner, router_runner)?;
-
-            let command_runner_guard = Arc::clone(&command_runner);
-            rayon::spawn(move || {
-                let _ = message_receiver
-                    .receive_messages(&mut command_runner_guard.lock().unwrap(), ready_sender)
-                    .map_err(log_err_and_continue);
-                let _ = ctrlc::set_handler(move || {
-                    command_runner_guard.lock().unwrap().kill_tasks();
-                    std::process::exit(1);
->>>>>>> c7d0a431
                 });
             } else {
                 ready_sender.send(()).unwrap();
