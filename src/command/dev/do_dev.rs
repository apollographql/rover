use anyhow::{anyhow, Context};
use apollo_federation_types::config::FederationVersion;
use camino::Utf8PathBuf;
use futures::channel::mpsc::channel;
use futures::future::join_all;
use futures::stream::StreamExt;
use futures::FutureExt;

use crate::command::dev::protocol::FollowerMessage;
use crate::utils::client::StudioClientConfig;
use crate::utils::supergraph_config::get_supergraph_config;
use crate::{RoverError, RoverOutput, RoverResult};

use super::protocol::{FollowerChannel, FollowerMessenger, LeaderChannel, LeaderSession};
use super::router::RouterConfigHandler;
use super::Dev;

pub fn log_err_and_continue(err: RoverError) -> RoverError {
    let _ = err.print();
    err
}

impl Dev {
    pub async fn run(
        &self,
        override_install_path: Option<Utf8PathBuf>,
        client_config: StudioClientConfig,
    ) -> RoverResult<RoverOutput> {
        self.opts
            .plugin_opts
            .prompt_for_license_accept(&client_config)?;

        let router_config_handler = RouterConfigHandler::try_from(&self.opts.supergraph_opts)?;
        let router_address = router_config_handler.get_router_address();
        let leader_channel = LeaderChannel::new();
        let follower_channel = FollowerChannel::new();

        let supergraph_config = get_supergraph_config(
            &self.opts.supergraph_opts.graph_ref,
            &self.opts.supergraph_opts.supergraph_config_path,
            &self
                .opts
                .supergraph_opts
                .federation_version
                .clone()
                .unwrap_or(FederationVersion::LatestFedTwo),
            client_config.clone(),
            &self.opts.plugin_opts.profile,
            false,
        )
        .await?;

        let mut leader_session = LeaderSession::new(
            override_install_path,
            &client_config,
            leader_channel.clone(),
            follower_channel.clone(),
            self.opts.plugin_opts.clone(),
            &supergraph_config,
            router_config_handler,
            self.opts.supergraph_opts.license.clone(),
        )
        .await?
        .unwrap();
        eprintln!("Do not run this command in production! It is intended for local development.");
        let (ready_sender, mut ready_receiver) = channel(1);
        let follower_messenger = FollowerMessenger::from_main_session(
            follower_channel.clone().sender,
            leader_channel.receiver,
        );

        tokio::task::spawn_blocking(move || {
            ctrlc::set_handler(move || {
                eprintln!("\nshutting down the `rover dev` session and all attached processes...");
                let _ = follower_channel
                    .sender
                    .send(FollowerMessage::shutdown(true))
                    .map_err(|e| {
                        let e = RoverError::new(anyhow!("could not shut down router").context(e));
                        log_err_and_continue(e)
                    });
            })
            .context("could not set ctrl-c handler for main `rover dev` process")
            .unwrap();
        });

        let subgraph_watcher_handle = tokio::task::spawn(async move {
            let _ = leader_session
                .listen_for_all_subgraph_updates(ready_sender)
                .await
                .map_err(log_err_and_continue);
        });

<<<<<<< HEAD
        ready_receiver.next().await.unwrap();

        let subgraph_watchers = self
            .opts
            .supergraph_opts
            .get_subgraph_watchers(
=======
            let futs = subgraph_watchers.into_iter().map(|mut watcher| async move {
                let _ = watcher
                    .watch_subgraph_for_changes(client_config.retry_period)
                    .await
                    .map_err(log_err_and_continue);
            });
            tokio::join!(join_all(futs), subgraph_watcher_handle.map(|_| ()));
        } else {
            let follower_messenger = FollowerMessenger::from_attached_session(&raw_socket_name);
            let mut subgraph_refresher = self.opts.subgraph_opts.get_subgraph_watcher(
                router_address,
>>>>>>> b6adf585
                &client_config,
                supergraph_config,
                follower_messenger.clone(),
                self.opts.subgraph_opts.subgraph_polling_interval,
                &self.opts.plugin_opts.profile,
                self.opts.subgraph_opts.subgraph_retries,
            )
            .await
            .transpose()
            .unwrap_or_else(|| {
                self.opts
                    .subgraph_opts
                    .get_subgraph_watcher(
                        router_address,
                        &client_config,
                        follower_messenger.clone(),
                    )
                    .map(|watcher| vec![watcher])
            })?;

        let futs = subgraph_watchers.into_iter().map(|mut watcher| async move {
            let _ = watcher
                .watch_subgraph_for_changes(client_config.retry_period)
                .await
                .map_err(log_err_and_continue);
        });
        tokio::join!(join_all(futs), subgraph_watcher_handle.map(|_| ()));

        unreachable!("watch_subgraph_for_changes never returns")
    }
}<|MERGE_RESOLUTION|>--- conflicted
+++ resolved
@@ -68,7 +68,6 @@
             follower_channel.clone().sender,
             leader_channel.receiver,
         );
-
         tokio::task::spawn_blocking(move || {
             ctrlc::set_handler(move || {
                 eprintln!("\nshutting down the `rover dev` session and all attached processes...");
@@ -91,26 +90,12 @@
                 .map_err(log_err_and_continue);
         });
 
-<<<<<<< HEAD
         ready_receiver.next().await.unwrap();
 
         let subgraph_watchers = self
             .opts
             .supergraph_opts
             .get_subgraph_watchers(
-=======
-            let futs = subgraph_watchers.into_iter().map(|mut watcher| async move {
-                let _ = watcher
-                    .watch_subgraph_for_changes(client_config.retry_period)
-                    .await
-                    .map_err(log_err_and_continue);
-            });
-            tokio::join!(join_all(futs), subgraph_watcher_handle.map(|_| ()));
-        } else {
-            let follower_messenger = FollowerMessenger::from_attached_session(&raw_socket_name);
-            let mut subgraph_refresher = self.opts.subgraph_opts.get_subgraph_watcher(
-                router_address,
->>>>>>> b6adf585
                 &client_config,
                 supergraph_config,
                 follower_messenger.clone(),
