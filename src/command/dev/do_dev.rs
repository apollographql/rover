use anyhow::{anyhow, Context};
use apollo_federation_types::config::FederationVersion;
use camino::Utf8PathBuf;
use futures::channel::mpsc::channel;
use futures::stream::StreamExt;

use crate::command::dev::protocol::FollowerMessage;
use crate::utils::client::StudioClientConfig;
use crate::utils::supergraph_config::get_supergraph_config;
use crate::{RoverError, RoverOutput, RoverResult};

use super::protocol::{FollowerChannel, FollowerMessenger, LeaderChannel, LeaderSession};
use super::router::RouterConfigHandler;
use super::Dev;

pub fn log_err_and_continue(err: RoverError) -> RoverError {
    let _ = err.print();
    err
}

impl Dev {
    pub async fn run(
        &self,
        override_install_path: Option<Utf8PathBuf>,
        client_config: StudioClientConfig,
    ) -> RoverResult<RoverOutput> {
        self.opts
            .plugin_opts
            .prompt_for_license_accept(&client_config)?;

        let router_config_handler = RouterConfigHandler::try_from(&self.opts.supergraph_opts)?;
        let router_address = router_config_handler.get_router_address();
        let raw_socket_name = router_config_handler.get_raw_socket_name();
        let leader_channel = LeaderChannel::new();
        let follower_channel = FollowerChannel::new();

        let supergraph_config = get_supergraph_config(
            &self.opts.supergraph_opts.graph_ref,
            &self.opts.supergraph_opts.supergraph_config_path,
            &self
                .opts
                .supergraph_opts
                .federation_version
                .clone()
                .unwrap_or(FederationVersion::LatestFedTwo),
            client_config.clone(),
            &self.opts.plugin_opts.profile,
        )
        .await?;

        if let Some(mut leader_session) = LeaderSession::new(
            override_install_path,
            &client_config,
            leader_channel.clone(),
            follower_channel.clone(),
            self.opts.plugin_opts.clone(),
            &supergraph_config,
            router_config_handler,
<<<<<<< HEAD
        )
        .await?
        {
            eprintln!("{0}Do not run this command in production! {0}It is intended for local development.", Emoji::Warn);
            let (ready_sender, mut ready_receiver) = channel(1);
=======
        )? {
            eprintln!(
                "Do not run this command in production! It is intended for local development."
            );
            let (ready_sender, ready_receiver) = sync_channel(1);
>>>>>>> 5fb9b2de
            let follower_messenger = FollowerMessenger::from_main_session(
                follower_channel.clone().sender,
                leader_channel.receiver,
            );

            tokio::task::spawn_blocking(move || {
                ctrlc::set_handler(move || {
                    eprintln!(
                        "\nshutting down the `rover dev` session and all attached processes..."
                    );
                    let _ = follower_channel
                        .sender
                        .send(FollowerMessage::shutdown(true))
                        .map_err(|e| {
                            let e =
                                RoverError::new(anyhow!("could not shut down router").context(e));
                            log_err_and_continue(e)
                        });
                })
                .context("could not set ctrl-c handler for main `rover dev` process")
                .unwrap();
            });

            let subgraph_watcher_handle = tokio::task::spawn(async move {
                let _ = leader_session
                    .listen_for_all_subgraph_updates(ready_sender)
                    .await
                    .map_err(log_err_and_continue);
            });

            ready_receiver.next().await.unwrap();

            let subgraph_watchers = self
                .opts
                .supergraph_opts
                .get_subgraph_watchers(
                    &client_config,
                    supergraph_config,
                    follower_messenger.clone(),
                    self.opts.subgraph_opts.subgraph_polling_interval,
                    &self.opts.plugin_opts.profile,
                    self.opts.subgraph_opts.subgraph_retries,
                )
                .await
                .transpose()
                .unwrap_or_else(|| {
                    self.opts
                        .subgraph_opts
                        .get_subgraph_watcher(
                            router_address,
                            &client_config,
                            follower_messenger.clone(),
                        )
                        .map(|watcher| vec![watcher])
                })?;

            subgraph_watchers.into_iter().for_each(|mut watcher| {
                tokio::task::spawn(async move {
                    let _ = watcher
                        .watch_subgraph_for_changes(client_config.retry_period)
                        .await
                        .map_err(log_err_and_continue);
                });
            });

            subgraph_watcher_handle
                .await
                .expect("could not wait for subgraph watcher thread");
        } else {
            let follower_messenger = FollowerMessenger::from_attached_session(&raw_socket_name);
            let mut subgraph_refresher = self.opts.subgraph_opts.get_subgraph_watcher(
                router_address,
                &client_config,
                follower_messenger.clone(),
            )?;
            tracing::info!(
                "connecting to existing `rover dev` process by communicating via the interprocess socket located at {raw_socket_name}",
            );

            // start the interprocess socket health check in the background
            let health_messenger = follower_messenger.clone();
            tokio::task::spawn_blocking(move || {
                let _ = health_messenger.health_check().map_err(|_| {
                    eprintln!("shutting down...");
                    std::process::exit(1);
                });
            });

            // set up the ctrl+c handler to notify the main session to remove the killed subgraph
            let kill_name = subgraph_refresher.get_name();
            ctrlc::set_handler(move || {
                eprintln!("\nshutting down...");
                let _ = follower_messenger
                    .remove_subgraph(&kill_name)
                    .map_err(log_err_and_continue);
                std::process::exit(1);
            })
            .context("could not set ctrl-c handler")?;

            // watch for subgraph changes on the main thread
            // it will take care of updating the main `rover dev` session
            subgraph_refresher
                .watch_subgraph_for_changes(client_config.retry_period)
                .await?;
        }

        unreachable!("watch_subgraph_for_changes never returns")
    }
}<|MERGE_RESOLUTION|>--- conflicted
+++ resolved
@@ -56,19 +56,13 @@
             self.opts.plugin_opts.clone(),
             &supergraph_config,
             router_config_handler,
-<<<<<<< HEAD
         )
         .await?
         {
-            eprintln!("{0}Do not run this command in production! {0}It is intended for local development.", Emoji::Warn);
+            eprintln!(
+                "Do not run this command in production! {0}It is intended for local development."
+            );
             let (ready_sender, mut ready_receiver) = channel(1);
-=======
-        )? {
-            eprintln!(
-                "Do not run this command in production! It is intended for local development."
-            );
-            let (ready_sender, ready_receiver) = sync_channel(1);
->>>>>>> 5fb9b2de
             let follower_messenger = FollowerMessenger::from_main_session(
                 follower_channel.clone().sender,
                 leader_channel.receiver,
