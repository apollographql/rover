#[cfg(feature = "composition-js")]
mod compose;

#[cfg(feature = "composition-js")]
mod introspect;

#[cfg(feature = "composition-js")]
mod router;

#[cfg(feature = "composition-js")]
mod schema;

#[cfg(feature = "composition-js")]
mod protocol;

#[cfg(feature = "composition-js")]
mod command;

#[cfg(feature = "composition-js")]
mod netstat;

#[cfg(feature = "composition-js")]
mod watcher;

#[cfg(feature = "composition-js")]
mod do_dev;

#[cfg(not(feature = "composition-js"))]
mod no_dev;

#[cfg(feature = "composition-js")]
use std::{net::SocketAddr, str::FromStr};

#[cfg(feature = "composition-js")]
use crate::RoverResult;

#[cfg(feature = "composition-js")]
use anyhow::Context;

use crate::options::{OptionalSubgraphOpts, PluginOpts};
use clap::Parser;
use serde::Serialize;

#[derive(Debug, Serialize, Parser)]
pub struct Dev {
    #[clap(flatten)]
    pub(crate) opts: DevOpts,
}

#[derive(Debug, Serialize, Parser)]
pub struct DevOpts {
    #[clap(flatten)]
    pub plugin_opts: PluginOpts,

    #[clap(flatten)]
    pub subgraph_opts: OptionalSubgraphOpts,

    #[clap(flatten)]
    pub supergraph_opts: SupergraphOpts,
}

#[derive(Debug, Parser, Serialize, Clone)]
pub struct SupergraphOpts {
    /// The port the graph router should listen on.
    ///
    /// If you start multiple `rover dev` processes on the same address and port, they will communicate with each other.
    ///
    /// If you start multiple `rover dev` processes with different addresses and ports, they will not communicate with each other.
    #[arg(long, short = 'p', default_value = "3000")]
    supergraph_port: u16,

    /// The address the graph router should listen on.
    ///
    /// If you start multiple `rover dev` processes on the same address and port, they will communicate with each other.
    ///
    /// If you start multiple `rover dev` processes with different addresses and ports, they will not communicate with each other.
    #[arg(long, default_value = "127.0.0.1")]
    supergraph_address: String,
}

#[cfg(feature = "composition-js")]
impl SupergraphOpts {
    pub fn router_socket_addr(&self) -> RoverResult<SocketAddr> {
        let socket_candidate = format!("{}:{}", &self.supergraph_address, &self.supergraph_port);
        Ok(SocketAddr::from_str(&socket_candidate)
            .with_context(|| format!("{} is not a valid socket address", &socket_candidate))?)
    }

    pub fn ipc_socket_addr(&self) -> String {
        let socket_name = format!(
            "supergraph-{}-{}.sock",
            &self.supergraph_address, &self.supergraph_port
        );
        {
            use interprocess::local_socket::NameTypeSupport::{self, *};
            let socket_prefix = match NameTypeSupport::query() {
                OnlyPaths | Both => "/tmp/",
                OnlyNamespaced => "@",
            };
            format!("{}{}", socket_prefix, socket_name)
        }
    }
}

lazy_static::lazy_static! {
    pub(crate) static ref DEV_ROUTER_VERSION: String =
<<<<<<< HEAD
      std::env::var("APOLLO_ROVER_DEV_ROUTER_VERSION").unwrap_or_else(|_| "1.1.0".to_string());
=======
      std::env::var("APOLLO_ROVER_DEV_ROUTER_VERSION").unwrap_or_else(|_| "1.3.0".to_string());
>>>>>>> d397bd79

    // this number should be mapped to the federation version used by the router
    // https://www.apollographql.com/docs/router/federation-version-support/#support-table
    pub(crate) static ref DEV_COMPOSITION_VERSION: String =
        std::env::var("APOLLO_ROVER_DEV_COMPOSITION_VERSION").unwrap_or_else(|_| "2.1.4".to_string());
}<|MERGE_RESOLUTION|>--- conflicted
+++ resolved
@@ -104,11 +104,7 @@
 
 lazy_static::lazy_static! {
     pub(crate) static ref DEV_ROUTER_VERSION: String =
-<<<<<<< HEAD
-      std::env::var("APOLLO_ROVER_DEV_ROUTER_VERSION").unwrap_or_else(|_| "1.1.0".to_string());
-=======
       std::env::var("APOLLO_ROVER_DEV_ROUTER_VERSION").unwrap_or_else(|_| "1.3.0".to_string());
->>>>>>> d397bd79
 
     // this number should be mapped to the federation version used by the router
     // https://www.apollographql.com/docs/router/federation-version-support/#support-table
