--- conflicted
+++ resolved
@@ -21,24 +21,14 @@
 pub struct OptionalSubgraphOpts {
     /// The name of the subgraph.
     ///
-<<<<<<< HEAD
-    /// This must be unique to each `rover dev` session.
-=======
     /// This must be unique to each `rover dev` process.
->>>>>>> 74e9ea7f
     #[clap(long = "name")]
     #[serde(skip_serializing)]
     subgraph_name: Option<String>,
 
-<<<<<<< HEAD
-    /// The URL that the `rover dev` router should use to communicate with this running subgraph (e.g., http://localhost:4000).
-    ///
-    /// This must be unique to each `rover dev` session and cannot be the same endpoint used by the graph router, which are specified by the `--supergraph-port` argument.
-=======
     /// The URL that the `rover dev` router should use to communicate with a running subgraph (e.g., http://localhost:4000).
     ///
     /// This must be unique to each `rover dev` process and cannot be the same endpoint used by the graph router, which are specified by the `--supergraph-port` and `--supergraph-address` arguments.
->>>>>>> 74e9ea7f
     #[clap(long = "url", short = 'u')]
     #[serde(skip_serializing)]
     subgraph_url: Option<String>,
