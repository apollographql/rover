--- conflicted
+++ resolved
@@ -206,7 +206,6 @@
     .await?;
     info!("Established connection to {}", url);
     Ok(())
-<<<<<<< HEAD
 }
 
 fn get_supergraph_config(supergraph_yaml_path: PathBuf) -> ReducedSupergraphConfig {
@@ -224,6 +223,4 @@
     let cargo_manifest_dir =
         env::var("CARGO_MANIFEST_DIR").expect("Could not find CARGO_MANIFEST_DIR");
     PathBuf::from(cargo_manifest_dir).join("tests/e2e/artifacts")
-=======
->>>>>>> c1debe59
 }