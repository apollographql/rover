<<<<<<< HEAD
mod check;
=======
mod fetch;
>>>>>>> 16a73cb5
mod introspect;<|MERGE_RESOLUTION|>--- conflicted
+++ resolved
@@ -1,6 +1,3 @@
-<<<<<<< HEAD
 mod check;
-=======
 mod fetch;
->>>>>>> 16a73cb5
 mod introspect;