# Changelog

All notable changes to Rover will be documented in this file.

This project adheres to [Semantic Versioning](https://semver.org/spec/v2.0.0.html).

<!-- # [x.x.x] (unreleased) - 2021-mm-dd
> Important: X breaking changes below, indicated by **❗ BREAKING ❗**
## ❗ BREAKING ❗
## 🚀 Features
## 🐛 Fixes
## 🛠 Maintenance
## 📚 Documentation --> 

# [0.0.11] (upcoming) - 2021-05-11
> Important: 2 breaking changes below, indicated by **❗ BREAKING ❗**
## ❗ BREAKING ❗

- **Removes -V/--version flag from subcommands - [EverlastingBugstopper], [pull/487]**

  Rover's subcommands will always be the same version as Rover, so we no longer accept `-V` or `--version`
  on Rover's subcommands.

  [EverlastingBugstopper]: https://github.com/EverlastingBugstopper
  [pull/487]: https://github.com/apollographql/rover/pull/487

- **Disallow all non-UTF-8 argument values - [EverlastingBugstopper], [pull/487]**

  Rover will no longer accept any argument values that cannot be properly interpreted as UTF-8.

  [EverlastingBugstopper]: https://github.com/EverlastingBugstopper
  [pull/487]: https://github.com/apollographql/rover/pull/487

## 🚀 Features

- **`rover supergraph fetch` - [EverlastingBugstopper], [issue/452] [pull/485]**

  This new command allows you to fetch the latest successfully composed supergraph SDL. This can be used to bootstrap a local graph router, or to inspect the schema that is used in managed federation.

  [EverlastingBugstopper]: https://github.com/EverlastingBugstopper
  [pull/485]: https://github.com/apollographql/rover/pull/485
  [issue/452]: https://github.com/apollographql/rover/issues/452

- **Adds link to the Apollo CLI -> Rover migration guide in `rover docs open` - [EverlastingBugstopper], [pull/492]**

  [EverlastingBugstopper]: https://github.com/EverlastingBugstopper
  [pull/492]: https://github.com/apollographql/rover/pull/492

- **`--routing-url` is now an optional argument to `rover subgraph publish` - [EverlastingBusgtopper], [issue/169] [pull/484]**

  When publishing a subgraph, it is important to include a routing URL for that subgraph, so your graph router
  knows where to route requests for types in a subgraph. Previously, you had to specify this argument on
  every `rover subgraph publish`, but now it acts as an upsert, meaning you must include it on your first
  `rover subgraph publish`, but subsequent publishes will retain the existing routing URL for a subgraph
  if `--routing-url` is not specified.

  [EverlastingBusgtopper]: https://github.com/EverlastingBusgtopper
  [pull/484]: https://github.com/apollographql/rover/pull/484
  [issue/169]: https://github.com/apollographql/rover/issues/169

<<<<<<< HEAD
- **`rover explain` command added - [JakeDawkins], [pull/457]**

  When encountering most errors in Rover, there will be an error code in the format
  `E###` printed along with the error description. Running `rover explain CODE`
  will now print a more detailed description of the error along with any
  resolution steps and relevant docs links.

  [JakeDawkins]: https://github.com/JakeDawkins
  [pull/457]: https://github.com/apollographql/rover/pull/457
=======
- **Better error messages for HTTP errors - [EverlastingBugstopper], [issue/489] [pull/518]**

  Previously, Rover obfuscated the information about HTTP errors that occurred. Now, if something goes wrong between your machine and any HTTP server, you'll get some more information about what exactly went wrong.

  [Author]: https://github.com/EverlastingBugstopper
  [pull/PR #]: https://github.com/apollographql/rover/pull/518
  [issue/Issue #]: https://github.com/apollographql/rover/issues/489
>>>>>>> e7d86171

## 🐛 Fixes
## 🛠 Maintenance

- **Removes unnecessary custom URL parser - [EverlastingBugstopper], [pull/493]**

  `structopt` will automatically use the `FromStr` implementation on the `Url` type, so
  we have removed the custom parser we were previously using.

  [EverlastingBugstopper]: https://github.com/EverlastingBugstopper
  [pull/493]: https://github.com/apollographql/rover/pull/493

- **Check for broken markdown links in CI - [EverlastingBugstopper], [issue/444] [pull/460]**

  Occasionally links get out of date (or they were mistyped in the first place) - we want to
  make sure links in this repository remain functional, so we now check for broken markdown
  links in our CI jobs that run on each push.

  [EverlastingBugstopper]: https://github.com/EverlastingBugstopper
  [pull/460]: https://github.com/apollographql/rover/pull/460
  [issue/444]: https://github.com/apollographql/rover/issues/444

- **Addresses clippy 1.52 warnings - [EverlastingBugstopper], [pull/515]**

  [EverlastingBugstopper]: https://github.com/EverlastingBugstopper
  [pull/515]: https://github.com/apollographql/rover/pull/515

- **Fix credential retrieval in `rover config whoami` - [EverlastingBugstopper], [issue/514] [pull/516]**

  `rover config whoami` no longer fails if `$APOLLO_KEY` is set but there is no default authentication profile.

  [EverlastingBugstopper]: https://github.com/EverlastingBugstopper
  [pull/516]: https://github.com/apollographql/rover/pull/516
  [issue/514]: https://github.com/apollographql/rover/issues/514

## 📚 Documentation 

# [0.0.10] - 2021-04-27

## 🚀 Features

- **Prints information about opting out of anonymized usage data collection after installation - [EverlastingBugstopper], [pull/456]**

  [EverlastingBugstopper]: https://github.com/EverlastingBugstopper
  [pull/456]: https://github.com/apollographql/rover/pull/456

- **Report SHA-256 hash of git remote URL - [EverlastingBugstopper], [issue/313] [pull/461]**

  Our anonymized usage data will now report the hash of a git remote URL if it exists to more accurately determine the number of unique projects Rover is used in.

  [EverlastingBugstopper]: https://github.com/EverlastingBugstopper
  [pull/461]: https://github.com/apollographql/rover/pull/461
  [issue/313]: https://github.com/apollographql/rover/issues/313

- **Client returns an error on non-200 status codes - [EverlastingBugstopper], [pull/472]**

  Sometimes when performing HTTP requests, a non-200 status code is returned. This is now properly handled, and Rover's HTTP client will return a proper error message informing you of the bad response.

  [EverlastingBugstopper]: https://github.com/EverlastingBugstopper
  [pull/472]: https://github.com/apollographql/rover/pull/472

- **Curl installer returns error message on Linux if glibc is missing - [EverlastingBugstopper], [issue/393] [pull/494]**

  Rover is currently built for the `unknown-linux-gnu` rustc target, which requires `glibc` >= 2.7 to be installed.
  Previously, if you attempted to install Rover on a machine without `glibc`, you would get quite cryptic linker
  errors. Now, users attempting to install Rover without the proper `glibc` install will get an error message
  informing them.

  [EverlastingBugstopper]: https://github.com/EverlastingBugstopper
  [pull/494]: https://github.com/apollographql/rover/pull/494
  [issue/393]: https://github.com/apollographql/rover/issues/393

## 🐛 Fixes

- **Adds a newline to all output to stdout - [EverlastingBugstopper], [issue/458] [pull/462]**

  Rover no longer has the bug where it wouldn't conclude its output with a newline. Now we don't make your shells upset! 

  [EverlastingBugstopper]: https://github.com/EverlastingBugstopper
  [pull/462]: https://github.com/apollographql/rover/pull/462
  [issue/458]: https://github.com/apollographql/rover/issues/458

## 🛠 Maintenance

- **Automatically add triage labels to issues created with templates - [JakeDawkins], [pull/448]**

  [JakeDawkins]: https://github.com/JakeDawkins
  [pull/448]: https://github.com/apollographql/rover/pull/448

- **Refactor API key loading - [EverlastingBugstopper], [pull/463]**

  Made a slight performance refactor to how we load our API keys that reduces the number of filesystem reads.

  [EverlastingBugstopper]: https://github.com/EverlastingBugstopper
  [pull/463]: https://github.com/apollographql/rover/pull/463

- **Update dependency crates - [EverlastingBugstopper], [pull/470]**

  [EverlastingBugstopper]: https://github.com/EverlastingBugstopper
  [pull/470]: https://github.com/apollographql/rover/pull/470

## 📚 Documentation

- **Updates language of migration guide - [StephenBarlow], [pull/446]**

  [StephenBarlow]: https://github.com/StephenBarlow
  [pull/446]: https://github.com/apollographql/rover/pull/446


# [0.0.9] - 2021-04-13

> This release is a small release to fix the automated release process, and should be considered an extension of the previous (v0.0.8) release

## 🛠 Maintenance

- ** Fix boolean logic in release action - [EverlastingBugstopper], [pull/442]**

  0.0.8 was released to npm as a beta by accident because of an environment variable being treated as a boolean when it's a string. This just fixes that for a new release.

  [EverlastingBugstopper]: https://github.com/EverlastingBugstopper
  [pull/442]: https://github.com/apollographql/rover/pull/442

# [0.0.8] - 2021-04-13

## 🚀 Features

- **Users can now install Rover with a shorter URL - [JakeDawkins], [issue/287] [pull/426]**

  Instead of downloading Rover's install script from the tagged GitHub URL, you can now use the much simpler endpoints:

  https://rover.apollo.dev/nix/latest and https://rover.apollo.dev/win/latest.

  You can see our [documentation](https://www.apollographql.com/docs/rover/getting-started/) for more info on the new installation pattern.

  [JakeDawkins]: https://github.com/JakeDawkins
  [pull/426]: https://github.com/apollographql/rover/pull/426
  [issue/287]: https://github.com/apollographql/rover/issues/287

- **Print link to documentation after installation - [EverlastingBugstopper], [issue/141] [pull/437]**

  After a user installs Rover, we now print a link to the getting started page at
  https://go.apollo.dev/r/docs.

  [EverlastingBugstopper]: https://github.com/EverlastingBugstopper
  [pull/437]: https://github.com/apollographql/rover/pull/437
  [issue/141]: https://github.com/apollographql/rover/issues/141

## 🐛 Fixes

- **Deserialize supergraph configuration to a deterministic data structure - [lrlna], [issue/422] [pull/423]**

  Previously, when Rover deserialized a supergraph configuration file, it did so using a HashMap.
  This made the results of `rover supergraph compose` non-deterministic, which was undesirable. 
  By switching from a HashMap to a BTreeMap, `rover supergraph compose` is now deterministic.

  [lrlna]: https://github.com/lrlna
  [pull/423]: https://github.com/apollographql/rover/pull/423
  [issue/422]: https://github.com/apollographql/rover/issues/422

## 🛠 Maintenance

- **Update telemetry URL - [JakeDawkins], [pull/427]**

  Telemetry is now routed through a Netlify function instead of a Cloudflare Worker.

  [JakeDawkins]: https://github.com/JakeDawkins
  [pull/427]: https://github.com/apollographql/rover/pull/427


## 📚 Documentation

- **Add Apollo CLI to Rover migration guide - [JakeDawkins], [issue/284] [pull/425]**

  Rover now has a migration guide for users coming from the Apollo CLI. You can see it [here](https://www.apollographql.com/docs/rover/migration).

  [jakedawkins]: https://github.com/JakeDawkins
  [pull/425]: https://github.com/apollographql/rover/pull/425
  [issue/284]: https://github.com/apollographql/rover/issues/284

# [0.0.7] - 2021-04-01
## 🐛 Fixes
- **Updates URL base in Core Schema output to specs.apollo.dev - [abernix], [pull/418]**

  [abernix]: https://github.com/abernix
  [pull/418]: https://github.com/apollographql/rover/pull/418

## 📚 Documentation
- **Added specificity to Rover's public preview period docs - [ndintenfass], [pull/415]**

  [ndintenfass]: https://github.com/ndintenfass
  [pull/415]: https://github.com/apollographql/rover/pull/415

- **Small categorization update - [StephenBarlow], [pull/414]**

  [StephenBarlow]: https://github.com/StephenBarlow
  [pull/414]: https://github.com/apollographql/rover/pull/414

# [0.0.6] - 2021-03-31
## 🚀 Features
- **Add postinstall instructions - [EverlastingBugstopper], [pull/406]**

  Adds a message after an install on how to add Rover to a user's PATH.

  [EverlastingBugstopper]: https://github.com/EverlastingBugstopper
  [pull/406]: https://github.com/apollographql/rover/pull/406

## 🐛 Fixes
- **Change 'CSDL' to 'Core Schema' - [lrlna], [pull/403]**

  Output of `rover supergraph compose` is a Core Schema. Our output
  previously indicated that it was a `CSDL`.

  [lrlna]: https://github.com/lrlna
  [pull/403]: https://github.com/apollographql/rover/pull/403

- **Remove Rover binary before overwriting it - [EverlastingBugstopper], [issue/398] [pull/400]**

  Updating Rover with `curl` required a restart on MacOS due to Apple's
  Gatekeeper not recognizing that a new package has been installed on a
  user's system. This forces the installer to remove previously Rover
  directory and its installation and do a fresh installation.

  [EverlastingBugstopper]: https://github.com/EverlastingBugstopper
  [issue/398]: https://github.com/apollographql/rover/issues/398
  [pull/400]: https://github.com/apollographql/rover/pull/400

- **Adds entitlements to MacOS signed binaries - [EverlastingBugstopper], [issue/399] [pull/405]**

  `rover supergraph compose` process has been getting `killed` on MacOS in
  `v0.0.5` release. This was happening due to the fact that we are using
  `deno-core` to execute composition, a package that requires access to
  memory management. This fix adds an Entitelement when notarizing Rover that
  specifically allows for unsigned packages to have access to memory
  management.

  [EverlastingBugstopper]: https://github.com/EverlastingBugstopper
  [issue/399]: https://github.com/apollographql/rover/issues/399
  [pull/405]: https://github.com/apollographql/rover/pull/405


# [0.0.5] - 2021-03-30

> Important: 2 breaking changes below, indicated by **❗ BREAKING ❗**

## 🚀 Features
- **Adds introspection ability for subgraphs - [lrlna], [issue/349] [pull/377]**

  A new command, `rover subgraph introspect` has been added. This command
  runs a _federated introspection_ query against a server which has
  implemented the requirements of the [federation
  specification](https://www.apollographql.com/docs/federation/federation-spec/).
  This command accepts endpoint headers (`-H`, `--header`) for making the introspection
  request (if required) and outputs SDL to stdout.

  [lrlna]: https://github.com/lrlna
  [pull/377]: https://github.com/apollographql/rover/pull/377
  [issue/349]: https://github.com/apollographql/rover/issues/349

- **Fallback to monochromic output in installer when `tput` is unavailable - [abernix], [issue/371] [pull/372]**

  The `tput` command allows easier ANSI output using named values in rather than
  control characters.

  While we could just use control characters and maintain colored output in the
  absence of `tput`, it's probably also reasonable to gracefully fall back to
  monochromatic output.

  [abernix]: https://github.com/abernix
  [pull/372]: https://github.com/apollographql/rover/pull/372
  [issue/371]: https://github.com/apollographql/rover/issues/371

## ❗ BREAKING ❗
- **Renames `core build` to `supergraph compose` - [lrlna], [pull/391]**

  To align with other Apollo teams on the usage of `supergraph` and
  `composition`, we are renaming `core build` to `supergraph compose`.

  [lrlna]: https://github.com/lrlna
  [pull/391]: https://github.com/apollographql/rover/pull/391

- **Updates harmonizer@0.2.2 - [abernix], [pull/396]**

  Updates harmonizer to the latest version. This version now composes and
  returns a core schema instead of CSDL. CSDL was an internal implementation
  of composition and this new format is meant to bring some stability to `rover
  supergraph compose`.

  [abernix]: https://github.com/abernix
  [pull/396]: https://github.com/apollographql/rover/pull/396

## 🐛 Fixes
- **Handle 400-599 HTTP responses - [lrlna], [issue/394] [issue/187] [pull/395]**

  Previously, Rover did not provide errors for any HTTP requests that return a status code between 400 and 599. This fix makes sure Rover checks for those errors before moving on to parsing the response body.

  This fix also does an extra check for 400 errors, as the Apollo
  Server sends additional information that we can display to users.

  [lrlna]: https://github.com/lrlna
  [issue/394]: https://github.com/apollographql/rover/issues/394
  [issue/187]: https://github.com/apollographql/rover/issues/187
  [pull/395]: https://github.com/apollographql/rover/pull/395

## 🛠 Maintenance
- **Sign and notarize MacOS binaries as part of CI - [EverlastingBugstopper], [pull/363]**

  This automates our signing and notarization process when releasing MacOS
  binaries. This is especially necessary to install and run Rover on latest
  M1s and Big Sur.

  [EverlastingBugstopper]: https://github.com/EverlastingBugstopper
  [pull/363]: https://github.com/apollographql/rover/pull/363

- **Test, build and release on ubuntu-16.04 - [abernix], [pull/381]**

  This pins us to Ubuntu 16.04 which ships with glib 2.19. This should allow
  us to work with a wider range of operating systems than the newer glib
  that we get with Ubuntu 20.04, which is ubuntu-latest on GitHub Actions
  Virtual Environments (which resulted in a Rover that wouldn't run on
  Ubuntu 18.04).

  Ubuntu 16.04 is LTS until April 2024, and is still receiving active
  updates through the LTS program.

  [abernix]: https://github.com/abernix
  [pull/381]: https://github.com/apollographql/rover/pull/381

- **Cache Rust artifacts in CI linter job- [EverlastingBugstopper], [pull/365]**

  The rest of our GitHub actions workflows pull from the cache to take
  advantage of Rust's incremental compilation. We now do this for clippy
  too so it finishes (and fails) faster.

  [EverlastingBugstopper]: https://github.com/EverlastingBugstopper
  [pull/365]: https://github.com/apollographql/rover/pull/365

- **Addresses new clippy 1.51 warning - [EverlastingBugstopper], [pull/364]**

  Addresses some stylistic problems noticed by the new version of our linter [clippy](https://github.com/rust-lang/rust-clippy/blob/master/CHANGELOG.md#rust-151)

  [EverlastingBugstopper]: https://github.com/EverlastingBugstopper
  [pull/364]: https://github.com/apollographql/rover/pull/364

## 📚 Documentation
- **Update documentation for 0.0.5 release- [JakeDawkins] [StephenBarlow] [EverlastingBugstopper], [pull/389]**

  Documents recent additions to Rover in detail, including `rover supergraph
  compose`, `rover subgraph introspect` and `rover graph introspect`.

  [JakeDawkins]: https://github.com/JakeDawkins
  [EverlastingBugstopper]: https://github.com/EverlastingBugstopper
  [StephenBarlow]: https://github.com/StephenBarlow
  [pull/389]: https://github.com/apollographql/rover/pull/389

# [0.0.4] - 2021-03-23

> Important: Two breaking changes below, indicated by **❗ BREAKING ❗**

## 🚀 Features

- **Core schema building capabilities - [EverlastingBugstopper], [pull/340]**

  Adds a new command, `rover core build` to handle building 
  [core schema documents](https://specs.apollo.dev/#core-schemas)
  from multiple subgraph schemas. This also adds a new config format to support
  this command in YAML. Currently, this is only documented in [pull/340].

  [EverlastingBugstopper]: https://github.com/EverlastingBugstopper
  [pull/340]: https://github.com/apollographql/rover/pull/340

- **Adds introspection ability for graphs - [lrlna], [issue/180] [issue/171] [pull/283]**

  A new command, `rover graph introspect` has been added, usable for introspecting
  graphs (not subgraphs). This command accepts endpoint [headers] for making the
  introspection request (if required) and outputs SDL to stdout.

  [lrlna]: https://github.com/lrlna
  [pull/283]: https://github.com/apollographql/rover/pull/283
  [issue/180]: https://github.com/apollographql/rover/issues/180
  [issue/171]: https://github.com/apollographql/rover/issues/171
  [headers]: https://github.com/apollographql/rover/pull/351

## ❗ BREAKING ❗

- **Rename `push` to `publish` everywhere - [JakeDawkins], [issue/344] [pull/347]**

  "Publish" is a more correct name for what these commands do. We wanted to be
  extra clear about its name matching its functionality, so any usage of `push`
  commands should now be `publish`.

  [JakeDawkins]: https://github.com/JakeDawkins
  [pull/347]: https://github.com/apollographql/rover/pull/347
  [issue/344]: https://github.com/apollographql/rover/issues/344

- **Rename `committer` to `author` - [EverlastingBugstopper], [issue/338] [pull/339]**

  Note: This is only  breaking change if you were previously using the `APOLLO_VCS_COMMITTER` 
  env variable. If so, migrate by changing that environment variable to `APOLLO_VCS_AUTHOR`.

  Changes the underlying git context implementation to report the `author` of a commit rather than a `committer`. This is primarily intended to properly link the real author with a commit in Apollo Studio.

  [EverlastingBugstopper]: https://github.com/EverlastingBugstopper
  [pull/339]: https://github.com/apollographql/rover/pull/339
  [issue/338]: https://github.com/apollographql/rover/issues/338

## 🐛 Fixes

- **Output composition errors to stderr - [EverlastingBugstopper], [pull/335]**

  There was an incorrect usage of `tracing::error`, causing composition errors
  to not show up when expected. This change unifies this error printing with the
  rest of the project.

  [EverlastingBugstopper]: https://github.com/EverlastingBugstopper
  [pull/335]: https://github.com/apollographql/rover/pull/335

## 🛠 Maintenance

- **Auto-bump versions in install scripts - [EverlastingBugstopper], [pull/332]**

  Added auto version bumping in the build script, so there's no chance the Rover
  team will miss this important step in the release process.

  [EverlastingBugstopper]: https://github.com/EverlastingBugstopper
  [pull/332]: https://github.com/apollographql/rover/pull/332

- **Don't print by default for automatic update checks - [EverlastingBugstopper], [pull/342]**

  When Rover automatically checks for updates every 24 hours, it no longer will
  print if there is no update available. It will still print for manual checks
  and if Rover is out of date.

  [EverlastingBugstopper]: https://github.com/EverlastingBugstopper
  [pull/342]: https://github.com/apollographql/rover/pull/342

- **Add metadata to `Cargo.toml` - [EverlastingBugstopper], [pull/346]**

  In preparation for future releases to [crates.io](https://crates.io), we've
  added relevant metadata to the Cargo.toml file for the project.

  [EverlastingBugstopper]: https://github.com/EverlastingBugstopper
  [pull/346]: https://github.com/apollographql/rover/pull/346

## 📚 Documentation

- **Adds `APOLLO_HOME` variable to docs - [EverlastingBugstopper], [pull/341]**

  `APOLLO_HOME` is the override variable for Rover's parent directory, where the
  binary lives. This was previously undocumented, but now it's not!

  [EverlastingBugstopper]: https://github.com/EverlastingBugstopper
  [pull/341]: https://github.com/apollographql/rover/pull/341



# [0.0.3] - 2021-03-09

## 🚀 Features

- **❗ BREAKING ❗ Squash `config show` functionality into `config whoami` - [EverlastingBugstopper], [issue/274] [pull/323]**

  Since the only thing that `rover config show` did was show the saved api key,
  it made sense to squash that functionality into the `whoami` command. We decided
  that we'd prefer not to ever expose the full api key to stdout (you can still
  find it in the saved config file), but we still show the first and last 4 
  characters of it to help with debugging.

  [EverlastingBugstopper]: https://github.com/EverlastingBugstopper
  [pull/323]: https://github.com/apollographql/rover/pull/323
  [issue/274]: https://github.com/apollographql/rover/issues/274

- **Add api key origin to `whoami` command - [EverlastingBugstopper], [issue/273] [pull/307]**

  The `whoami` command, which is used to verify api keys and help with debugging now
  shows where that key came from, either a `--profile` or the `APOLLO_KEY` env variable.

  [EverlastingBugstopper]: https://github.com/EverlastingBugstopper
  [pull/307]: https://github.com/apollographql/rover/pull/307
  [issue/273]: https://github.com/apollographql/rover/issues/273

- **`rover docs` commands to make viewing documentation easier - [EverlastingBugstopper], [issue/308] [pull/314]**

  To make it easier to find and navigate Rover's docs, we added two commands: 
  `rover docs list` to list helpful docs pages and `rover docs open` to open a
  docs page in the browser.

  [EverlastingBugstopper]: https://github.com/EverlastingBugstopper
  [pull/314]: https://github.com/apollographql/rover/pull/314
  [issue/308]: https://github.com/apollographql/rover/issues/308

- **Better errors and suggestions for invalid variants - [EverlastingBugstopper], [issue/208] [pull/316]**

  Previously, Rover would tell you if you tried accessing an invalid variant, 
  but couldn't provide any recommendations. This adds recommendations for simple
  typos, lists available variants for graphs with small numbers of variants, and
  provides a link to view variants in Apollo Studio for graphs with many variants.

  [EverlastingBugstopper]: https://github.com/EverlastingBugstopper
  [pull/316]: https://github.com/apollographql/rover/pull/316
  [issue/208]: https://github.com/apollographql/rover/issues/208

- **Remove the need to reload terminal after install - [EverlastingBugstopper], [issue/212] [pull/318]**
  
  Rather than asking users to reload their terminal after install, we do the
  extra work of sourcing Rover's env file after install, preventing linux users
  from having to do that or reload the terminal themselves.

  [EverlastingBugstopper]: https://github.com/EverlastingBugstopper
  [pull/318]: https://github.com/apollographql/rover/pull/318
  [issue/212]: https://github.com/apollographql/rover/issues/212

- **Rover automatically checks for updates - [JakeDawkins], [issue/296] [pull/319]**

  Every 24 hours, Rover will automatically check for new releases and let you know.
  You can also run the `rover update check` command to manually check for updates.
  If an update is available, Rover warns once per day at most and provides a link
  to the docs for update instructions.

  [JakeDawkins]: https://github.com/JakeDawkins
  [pull/319]: https://github.com/apollographql/rover/pull/319
  [issue/296]: https://github.com/apollographql/rover/issues/296

- **Update installers to be consistent and not require version variables - [JakeDawkins], [issue/88] [pull/324]**

  This provides a consistent experience when installing Rover. When running the
  linux install script, you no longer are required to pass a `VERSION`, but still
  may if you want to download an older version. The windows installer now supports
  the same `$Env:VERSION` environment variable for similar overrides. By default,
  installer scripts will download the version of rover released with that version
  of the script.

  [JakeDawkins]: https://github.com/JakeDawkins
  [pull/324]: https://github.com/apollographql/rover/pull/324
  [issue/88]: https://github.com/apollographql/rover/issues/88

- **Verify paths are all valid utf-8 - [EverlastingBugstopper], [pull/326]**

  Just to make our code more safe and easier to maintain, we now check and make
  sure paths are all valid utf-8 to make sure any non utf-8 paths won't cause unexpected issues.

  [EverlastingBugstopper]: https://github.com/EverlastingBugstopper
  [pull/326]: https://github.com/apollographql/rover/pull/326

## 🐛 Fixes

- **Consistently refer to configuration instead of config in error messages - [EverlastingBugstopper], [pull/306]**

  [EverlastingBugstopper]: https://github.com/EverlastingBugstopper
  [pull/306]: https://github.com/apollographql/rover/pull/306

## 🛠 Maintenance

- **Move all build-time checks for env variables to util - [EverlastingBugstopper], [pull/310]**

  Having a bunch of `env!` macros across the codebase is just less beautiful and
  maintainable than having them in one utility file. This PR just moves all of those
  calls, looking up `CARGO_ENV_*` environment variables to a single place.

  [EverlastingBugstopper]: https://github.com/EverlastingBugstopper
  [pull/310]: https://github.com/apollographql/rover/pull/310

- **Make output tables prettier - [EverlastingBugstopper], [pull/315]**

  Replaces the characters in table borders with characters that show fewer &
  smaller gaps to make tables look a little more polished :)

  [EverlastingBugstopper]: https://github.com/EverlastingBugstopper
  [pull/315]: https://github.com/apollographql/rover/pull/315

- **Add test to make sure install scripts never change names/paths - [EverlastingBugstopper], [pull/321]**

  This adds a simple test to make sure we don't move or rename install scripts
  on accident in the future, since that would be a major breaking change.

  [EverlastingBugstopper]: https://github.com/EverlastingBugstopper
  [pull/321]: https://github.com/apollographql/rover/pull/321

## 📚 Documentation

- **Instructions for using Rover in CircleCI and GitHub Actions - [JakeDawkins], [issue/245] [pull/329]**

  Some CI providers require a couple of additional steps to get Rover installed
  and working. These docs help get Rover working with linux setups in GitHub
  Actions and CircleCI.

  [JakeDawkins]: https://github.com/JakeDawkins
  [pull/329]: https://github.com/apollographql/rover/pull/329
  [issue/245]: https://github.com/apollographql/rover/issues/245


# [0.0.2] - 2021-02-23

## 🚀 Features

- **Better logging experience - [EverlastingBugstopper], [pull/263]**

  When passing `--log debug`, the logs are now pretty printed with their call location.

  Additionally, progress messages are no longer printed with an `INFO` prefix on every line,
  messages are displayed to the user with no mess and no fuss.

  [EverlastingBugstopper]: https://github.com/EverlastingBugstopper
  [pull/263]: https://github.com/apollographql/rover/pull/263

- **Add useful info to debug logs - [EverlastingBugstopper], [pull/268]**

  When running Rover with `--log debug`, you can now see which environment variables are being used
  and the raw JSON payload returned by the Apollo Studio API.

  [EverlastingBugstopper]: https://github.com/EverlastingBugstopper
  [pull/268]: https://github.com/apollographql/rover/pull/268

- **Provide a better error message for malformed API Keys - [EverlastingBugstopper], [issue/215] [pull/275]**

  Before, if you passed a malformed API key, the error message was "406: Not Acceptable", since that's
  what the Apollo Studio API returned. Rover now provides you with a
  much more actionable error message.

  [EverlastingBugstopper]: https://github.com/EverlastingBugstopper
  [pull/275]: https://github.com/apollographql/rover/pull/275
  [issue/215]: https://github.com/apollographql/rover/issues/215

- **Add support for M1 Macbooks - [EverlastingBugstopper], [issue/295] [pull/297]/[pull/300]**

  Big Sur allows the new M1 Macbooks to run code compiled for the `x86_64` architecture in emulation
  mode, even though the machines themselves have an `arm64` architecture. We have updated
  our `curl | sh` installer and our `npm` installer to reflect this, and anybody running Big Sur
  on the new M1 machines can now install and use Rover.

  [EverlastingBugstopper]: https://github.com/EverlastingBugstopper
  [pull/297]: https://github.com/apollographql/rover/pull/297
  [pull/300]: https://github.com/apollographql/rover/pull/300
  [issue/295]: https://github.com/apollographql/rover/issues/295

- **Add a `> ` prompt to the `rover config auth` command - [EverlastingBugstopper], [issue/279] [pull/281]**

  It was a bit confusing to be presented with a blank line after running `rover config auth`.
  To make it more clear that this is a prompt for an API key, we now print `> ` at the beginning
  of the prompt.

  [EverlastingBugstopper]: https://github.com/EverlastingBugstopper
  [pull/281]: https://github.com/apollographql/rover/pull/281
  [issue/279]: https://github.com/apollographql/rover/issues/279

- **Add a friendlier message for the case of no config profiles - [JakeDawkins], [issue/202] [pull/303]**

  The new user experience, where there are no config profiles found, was a little cryptic.
  To make it easier to understand what the problem is, we added a friendly error message
  asking the user to run `rover config auth`.

  [JakeDawkins]: https://github.com/JakeDawkins
  [pull/303]: https://github.com/apollographql/rover/pull/303
  [issue/202]: https://github.com/apollographql/rover/issues/202

- **Output Service title for graph keys in whoami command - [lrlna], [issue/280] [pull/299]**

  `rover config whoami` was displaying `Name` information which was unclear
  in the context of this command. Instead of `Name`, we are now displaying
  `Service title` information for graph keys, and omitting `Name` and
  `Service Title` for user keys, as the already existing information provides
  enough information for `User`.

  [lrlna]: https://github.com/lrlna
  [pull/299]: https://github.com/apollographql/rover/pull/299
  [issue/280]: https://github.com/apollographql/rover/issues/280

## 🐛 Fixes

- **Allow Rover to be used outside the context of a git repository - [JakeDawkins], [issue/271] [pull/282]**

  [JakeDawkins]: https://github.com/JakeDawkins
  [pull/282]: https://github.com/apollographql/rover/pull/282
  [issue/271]: https://github.com/apollographql/rover/issues/271

- **Always use the shorthand ref when generating Git Context - [lrlna], [pull/255]**

  Rover now computes the shorthand ref and specifies that as the "branch", even
  if the specific ref is not necessarily a branch (such as a tag).

  [lrlna]: https://github.com/lrlna
  [pull/255]: https://github.com/apollographql/rover/pull/255

- **Do not send telemetry events for dev builds - [EverlastingBugstopper], [pull/258]**

  [EverlastingBugstopper]: https://github.com/EverlastingBugstopper
  [pull/258]: https://github.com/apollographql/rover/pull/258

- **Fix a typo in the README - [abernix], [pull/269]**

  `s/Rover co[ma]{3}nds to interact/Rover commands to interact/`

  [abernix]: https://github.com/abernix
  [pull/269]: https://github.com/apollographql/rover/pull/269

## 🛠 Maintenance

- **Address latest style suggestions (clippy) - [lrlna], [pull/267]**

  A new version of [clippy](https://rust-lang.github.io/rust-clippy/rust-1.50.0/index.html)
  gave us some pointers for more idiomatic code style, and we addressed them!

  [lrlna]: https://github.com/lrlna
  [pull/267]: https://github.com/apollographql/rover/pull/267

- **Unify terminal text color dependency - [EverlastingBugstopper], [pull/276]**

  Now we only use `ansi_term` for providing colored text.

  [EverlastingBugstopper]: https://github.com/EverlastingBugstopper
  [pull/276]: https://github.com/apollographql/rover/pull/276

- **Hide API key printing in debug logs - [JakeDawkins], [pull/302]**

  We no longer print a user's api key in the `--log debug` logs when
  saving a key (from `rover config auth`)/

  [JakeDawkins]: https://github.com/JakeDawkins
  [pull/302]: https://github.com/apollographql/rover/pull/302

## 📚 Documentation

- **Document Git Context - [JakeDawkins], [pull/262]**

  We added documentation for how Rover provides Git Context to Apollo Studio.
  You can read all about it [here](https://apollo-cli-docs.netlify.app/docs/rover/configuring/#git-context).

  [JakeDawkins]: https://github.com/JakeDawkins
  [pull/262]: https://github.com/apollographql/rover/pull/262

- **Fix npx usage documentation - [abernix], [pull/270]**

  We updated the docs to show that it is necessary to pass 
  `--package @apollo/rover` each time Rover is invoked through `npx`.

  [abernix]: https://github.com/abernix
  [pull/270]: https://github.com/apollographql/rover/pull/270

- **Update layout of Rover's intro article - [StephenBarlow], [pull/259]**

  The intro article in Rover's docs were reordered to put the info about the Public preview
  towards the bottom of the page, so more relevant information is no longer below the fold.

  [StephenBarlow]: https://github.com/StephenBarlow
  [pull/259]: https://github.com/apollographql/rover/pull/259
# [0.0.1] - 2021-02-09

**Initial beta release.** Please visit [our documentation page](https://apollographql.com/docs/rover/) for information on usage.<|MERGE_RESOLUTION|>--- conflicted
+++ resolved
@@ -58,7 +58,6 @@
   [pull/484]: https://github.com/apollographql/rover/pull/484
   [issue/169]: https://github.com/apollographql/rover/issues/169
 
-<<<<<<< HEAD
 - **`rover explain` command added - [JakeDawkins], [pull/457]**
 
   When encountering most errors in Rover, there will be an error code in the format
@@ -68,7 +67,7 @@
 
   [JakeDawkins]: https://github.com/JakeDawkins
   [pull/457]: https://github.com/apollographql/rover/pull/457
-=======
+
 - **Better error messages for HTTP errors - [EverlastingBugstopper], [issue/489] [pull/518]**
 
   Previously, Rover obfuscated the information about HTTP errors that occurred. Now, if something goes wrong between your machine and any HTTP server, you'll get some more information about what exactly went wrong.
@@ -76,7 +75,6 @@
   [Author]: https://github.com/EverlastingBugstopper
   [pull/PR #]: https://github.com/apollographql/rover/pull/518
   [issue/Issue #]: https://github.com/apollographql/rover/issues/489
->>>>>>> e7d86171
 
 ## 🐛 Fixes
 ## 🛠 Maintenance
