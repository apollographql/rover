--- conflicted
+++ resolved
@@ -4,7 +4,7 @@
 
 This project adheres to [Semantic Versioning](https://semver.org/spec/v2.0.0.html).
 
-<!-- # [x.x.x] (unreleased) - 2023-mm-dd
+<!-- # [x.x.x] (unreleased) - 2024-mm-dd
 
 > Important: x potentially breaking changes below, indicated by **❗ BREAKING ❗**
 
@@ -18,8 +18,7 @@
 
 ## 📚 Documentation -->
 
-<<<<<<< HEAD
-# [0.23.0] (unreleased) - 2023-mm-dd
+# [0.24.0] (unreleased) - 2024-mm-dd
 
 > Important: 1 potentially breaking change below, indicated by **❗ BREAKING ❗**
 
@@ -28,7 +27,7 @@
 - **Removed the deprecated `plain` and `json` options for `--output` - @dylan-apollo PR #1804** 
 
 The `--output` option is now only for specifying a file to write to. The `--format` option should be used to specify the format of the output.
-=======
+
 # [0.23.0] - 2024-03-26
 
 ## 🚀 Features
@@ -71,8 +70,6 @@
 - **Update warning about `federation_version` in `rover compose` - @smyrick, @Meschreiber PR #1806**
 
 - **Document how to use `subgraph fetch` with proposals - @Meschreiber PR #1823**
-
->>>>>>> 5c195d4a
 
 # [0.22.0] - 2023-12-13
 
