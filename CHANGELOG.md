# Changelog

All notable changes to Rover will be documented in this file.

This project adheres to [Semantic Versioning](https://semver.org/spec/v2.0.0.html).

<!-- # [x.x.x] (unreleased) - 2021-mm-dd
> Important: X breaking changes below, indicated by **❗ BREAKING ❗**
## ❗ BREAKING ❗
## 🚀 Features
## 🐛 Fixes
## 🛠 Maintenance
## 📚 Documentation --> 

# [0.0.11] (upcoming) - 2021-05-11
> Important: 2 breaking changes below, indicated by **❗ BREAKING ❗**
## ❗ BREAKING ❗

- **Removes -V/--version flag from subcommands - [EverlastingBugstopper], [pull/487]**

  Rover's subcommands will always be the same version as Rover, so we no longer accept `-V` or `--version`
  on Rover's subcommands.

  [EverlastingBugstopper]: https://github.com/EverlastingBugstopper
  [pull/487]: https://github.com/apollographql/rover/pull/487

- **Disallow all non-UTF-8 argument values - [EverlastingBugstopper], [pull/487]**

  Rover will no longer accept any argument values that cannot be properly interpreted as UTF-8.

  [EverlastingBugstopper]: https://github.com/EverlastingBugstopper
  [pull/487]: https://github.com/apollographql/rover/pull/487

## 🚀 Features

<<<<<<< HEAD
- **Adds link to the Apollo CLI -> Rover migration guide in `rover docs open` - [EverlastingBugstopper], [pull/492]**

  [EverlastingBugstopper]: https://github.com/EverlastingBugstopper
  [pull/492]: https://github.com/apollographql/rover/pull/492
=======
- **`--routing-url` is now an optional argument to `rover subgraph publish` - [EverlastingBusgtopper], [issue/169] [pull/484]**

  When publishing a subgraph, it is important to include a routing URL for that subgraph, so your graph router
  knows where to route requests for types in a subgraph. Previously, you had to specify this argument on
  every `rover subgraph publish`, but now it acts as an upsert, meaning you must include it on your first
  `rover subgraph publish`, but subsequent publishes will retain the existing routing URL for a subgraph
  if `--routing-url` is not specified.

  [EverlastingBusgtopper]: https://github.com/EverlastingBusgtopper
  [pull/484]: https://github.com/apollographql/rover/pull/484
  [issue/169]: https://github.com/apollographql/rover/issues/169
>>>>>>> f4e536e6

## 🐛 Fixes
## 🛠 Maintenance

- **Removes unnecessary custom URL parser - [EverlastingBugstopper], [pull/493]**

  `structopt` will automatically use the `FromStr` implementation on the `Url` type, so
  we have removed the custom parser we were previously using.

  [EverlastingBugstopper]: https://github.com/EverlastingBugstopper
  [pull/493]: https://github.com/apollographql/rover/pull/493

- **Check for broken markdown links in CI - [EverlastingBugstopper], [issue/444] [pull/460]**

  Occasionally links get out of date (or they were mistyped in the first place) - we want to
  make sure links in this repository remain functional, so we now check for broken markdown
  links in our CI jobs that run on each push.

  [EverlastingBugstopper]: https://github.com/EverlastingBugstopper
  [pull/460]: https://github.com/apollographql/rover/pull/460
  [issue/444]: https://github.com/apollographql/rover/issues/444

## 📚 Documentation 

# [0.0.10] - 2021-04-27

## 🚀 Features

- **Prints information about opting out of anonymized usage data collection after installation - [EverlastingBugstopper], [pull/456]**

  [EverlastingBugstopper]: https://github.com/EverlastingBugstopper
  [pull/456]: https://github.com/apollographql/rover/pull/456

- **Report SHA-256 hash of git remote URL - [EverlastingBugstopper], [issue/313] [pull/461]**

  Our anonymized usage data will now report the hash of a git remote URL if it exists to more accurately determine the number of unique projects Rover is used in.

  [EverlastingBugstopper]: https://github.com/EverlastingBugstopper
  [pull/461]: https://github.com/apollographql/rover/pull/461
  [issue/313]: https://github.com/apollographql/rover/issues/313

- **Client returns an error on non-200 status codes - [EverlastingBugstopper], [pull/472]**

  Sometimes when performing HTTP requests, a non-200 status code is returned. This is now properly handled, and Rover's HTTP client will return a proper error message informing you of the bad response.

  [EverlastingBugstopper]: https://github.com/EverlastingBugstopper
  [pull/472]: https://github.com/apollographql/rover/pull/472

- **Curl installer returns error message on Linux if glibc is missing - [EverlastingBugstopper], [issue/393] [pull/494]**

  Rover is currently built for the `unknown-linux-gnu` rustc target, which requires `glibc` >= 2.7 to be installed.
  Previously, if you attempted to install Rover on a machine without `glibc`, you would get quite cryptic linker
  errors. Now, users attempting to install Rover without the proper `glibc` install will get an error message
  informing them.

  [EverlastingBugstopper]: https://github.com/EverlastingBugstopper
  [pull/494]: https://github.com/apollographql/rover/pull/494
  [issue/393]: https://github.com/apollographql/rover/issues/393

## 🐛 Fixes

- **Adds a newline to all output to stdout - [EverlastingBugstopper], [issue/458] [pull/462]**

  Rover no longer has the bug where it wouldn't conclude its output with a newline. Now we don't make your shells upset! 

  [EverlastingBugstopper]: https://github.com/EverlastingBugstopper
  [pull/462]: https://github.com/apollographql/rover/pull/462
  [issue/458]: https://github.com/apollographql/rover/issues/458

## 🛠 Maintenance

- **Automatically add triage labels to issues created with templates - [JakeDawkins], [pull/448]**

  [JakeDawkins]: https://github.com/JakeDawkins
  [pull/448]: https://github.com/apollographql/rover/pull/448

- **Refactor API key loading - [EverlastingBugstopper], [pull/463]**

  Made a slight performance refactor to how we load our API keys that reduces the number of filesystem reads.

  [EverlastingBugstopper]: https://github.com/EverlastingBugstopper
  [pull/463]: https://github.com/apollographql/rover/pull/463

- **Update dependency crates - [EverlastingBugstopper], [pull/470]**

  [EverlastingBugstopper]: https://github.com/EverlastingBugstopper
  [pull/470]: https://github.com/apollographql/rover/pull/470

## 📚 Documentation

- **Updates language of migration guide - [StephenBarlow], [pull/446]**

  [StephenBarlow]: https://github.com/StephenBarlow
  [pull/446]: https://github.com/apollographql/rover/pull/446


# [0.0.9] - 2021-04-13

> This release is a small release to fix the automated release process, and should be considered an extension of the previous (v0.0.8) release

## 🛠 Maintenance

- ** Fix boolean logic in release action - [EverlastingBugstopper], [pull/442]**

  0.0.8 was released to npm as a beta by accident because of an environment variable being treated as a boolean when it's a string. This just fixes that for a new release.

  [EverlastingBugstopper]: https://github.com/EverlastingBugstopper
  [pull/442]: https://github.com/apollographql/rover/pull/442

# [0.0.8] - 2021-04-13

## 🚀 Features

- **Users can now install Rover with a shorter URL - [JakeDawkins], [issue/287] [pull/426]**

  Instead of downloading Rover's install script from the tagged GitHub URL, you can now use the much simpler endpoints:

  https://rover.apollo.dev/nix/latest and https://rover.apollo.dev/win/latest.

  You can see our [documentation](https://www.apollographql.com/docs/rover/getting-started/) for more info on the new installation pattern.

  [JakeDawkins]: https://github.com/JakeDawkins
  [pull/426]: https://github.com/apollographql/rover/pull/426
  [issue/287]: https://github.com/apollographql/rover/issues/287

- **Print link to documentation after installation - [EverlastingBugstopper], [issue/141] [pull/437]**

  After a user installs Rover, we now print a link to the getting started page at
  https://go.apollo.dev/r/docs.

  [EverlastingBugstopper]: https://github.com/EverlastingBugstopper
  [pull/437]: https://github.com/apollographql/rover/pull/437
  [issue/141]: https://github.com/apollographql/rover/issues/141

## 🐛 Fixes

- **Deserialize supergraph configuration to a deterministic data structure - [lrlna], [issue/422] [pull/423]**

  Previously, when Rover deserialized a supergraph configuration file, it did so using a HashMap.
  This made the results of `rover supergraph compose` non-deterministic, which was undesirable. 
  By switching from a HashMap to a BTreeMap, `rover supergraph compose` is now deterministic.

  [lrlna]: https://github.com/lrlna
  [pull/423]: https://github.com/apollographql/rover/pull/423
  [issue/422]: https://github.com/apollographql/rover/issues/422

## 🛠 Maintenance

- **Update telemetry URL - [JakeDawkins], [pull/427]**

  Telemetry is now routed through a Netlify function instead of a Cloudflare Worker.

  [JakeDawkins]: https://github.com/JakeDawkins
  [pull/427]: https://github.com/apollographql/rover/pull/427


## 📚 Documentation

- **Add Apollo CLI to Rover migration guide - [JakeDawkins], [issue/284] [pull/425]**

  Rover now has a migration guide for users coming from the Apollo CLI. You can see it [here](https://www.apollographql.com/docs/rover/migration).

  [jakedawkins]: https://github.com/JakeDawkins
  [pull/425]: https://github.com/apollographql/rover/pull/425
  [issue/284]: https://github.com/apollographql/rover/issues/284

# [0.0.7] - 2021-04-01
## 🐛 Fixes
- **Updates URL base in Core Schema output to specs.apollo.dev - [abernix], [pull/418]**

  [abernix]: https://github.com/abernix
  [pull/418]: https://github.com/apollographql/rover/pull/418

## 📚 Documentation
- **Added specificity to Rover's public preview period docs - [ndintenfass], [pull/415]**

  [ndintenfass]: https://github.com/ndintenfass
  [pull/415]: https://github.com/apollographql/rover/pull/415

- **Small categorization update - [StephenBarlow], [pull/414]**

  [StephenBarlow]: https://github.com/StephenBarlow
  [pull/414]: https://github.com/apollographql/rover/pull/414

# [0.0.6] - 2021-03-31
## 🚀 Features
- **Add postinstall instructions - [EverlastingBugstopper], [pull/406]**

  Adds a message after an install on how to add Rover to a user's PATH.

  [EverlastingBugstopper]: https://github.com/EverlastingBugstopper
  [pull/406]: https://github.com/apollographql/rover/pull/406

## 🐛 Fixes
- **Change 'CSDL' to 'Core Schema' - [lrlna], [pull/403]**

  Output of `rover supergraph compose` is a Core Schema. Our output
  previously indicated that it was a `CSDL`.

  [lrlna]: https://github.com/lrlna
  [pull/403]: https://github.com/apollographql/rover/pull/403

- **Remove Rover binary before overwriting it - [EverlastingBugstopper], [issue/398] [pull/400]**

  Updating Rover with `curl` required a restart on MacOS due to Apple's
  Gatekeeper not recognizing that a new package has been installed on a
  user's system. This forces the installer to remove previously Rover
  directory and its installation and do a fresh installation.

  [EverlastingBugstopper]: https://github.com/EverlastingBugstopper
  [issue/398]: https://github.com/apollographql/rover/issues/398
  [pull/400]: https://github.com/apollographql/rover/pull/400

- **Adds entitlements to MacOS signed binaries - [EverlastingBugstopper], [issue/399] [pull/405]**

  `rover supergraph compose` process has been getting `killed` on MacOS in
  `v0.0.5` release. This was happening due to the fact that we are using
  `deno-core` to execute composition, a package that requires access to
  memory management. This fix adds an Entitelement when notarizing Rover that
  specifically allows for unsigned packages to have access to memory
  management.

  [EverlastingBugstopper]: https://github.com/EverlastingBugstopper
  [issue/399]: https://github.com/apollographql/rover/issues/399
  [pull/405]: https://github.com/apollographql/rover/pull/405


# [0.0.5] - 2021-03-30

> Important: 2 breaking changes below, indicated by **❗ BREAKING ❗**

## 🚀 Features
- **Adds introspection ability for subgraphs - [lrlna], [issue/349] [pull/377]**

  A new command, `rover subgraph introspect` has been added. This command
  runs a _federated introspection_ query against a server which has
  implemented the requirements of the [federation
  specification](https://www.apollographql.com/docs/federation/federation-spec/).
  This command accepts endpoint headers (`-H`, `--header`) for making the introspection
  request (if required) and outputs SDL to stdout.

  [lrlna]: https://github.com/lrlna
  [pull/377]: https://github.com/apollographql/rover/pull/377
  [issue/349]: https://github.com/apollographql/rover/issues/349

- **Fallback to monochromic output in installer when `tput` is unavailable - [abernix], [issue/371] [pull/372]**

  The `tput` command allows easier ANSI output using named values in rather than
  control characters.

  While we could just use control characters and maintain colored output in the
  absence of `tput`, it's probably also reasonable to gracefully fall back to
  monochromatic output.

  [abernix]: https://github.com/abernix
  [pull/372]: https://github.com/apollographql/rover/pull/372
  [issue/371]: https://github.com/apollographql/rover/issues/371

## ❗ BREAKING ❗
- **Renames `core build` to `supergraph compose` - [lrlna], [pull/391]**

  To align with other Apollo teams on the usage of `supergraph` and
  `composition`, we are renaming `core build` to `supergraph compose`.

  [lrlna]: https://github.com/lrlna
  [pull/391]: https://github.com/apollographql/rover/pull/391

- **Updates harmonizer@0.2.2 - [abernix], [pull/396]**

  Updates harmonizer to the latest version. This version now composes and
  returns a core schema instead of CSDL. CSDL was an internal implementation
  of composition and this new format is meant to bring some stability to `rover
  supergraph compose`.

  [abernix]: https://github.com/abernix
  [pull/396]: https://github.com/apollographql/rover/pull/396

## 🐛 Fixes
- **Handle 400-599 HTTP responses - [lrlna], [issue/394] [issue/187] [pull/395]**

  Previously, Rover did not provide errors for any HTTP requests that return a status code between 400 and 599. This fix makes sure Rover checks for those errors before moving on to parsing the response body.

  This fix also does an extra check for 400 errors, as the Apollo
  Server sends additional information that we can display to users.

  [lrlna]: https://github.com/lrlna
  [issue/394]: https://github.com/apollographql/rover/issues/394
  [issue/187]: https://github.com/apollographql/rover/issues/187
  [pull/395]: https://github.com/apollographql/rover/pull/395

## 🛠 Maintenance
- **Sign and notarize MacOS binaries as part of CI - [EverlastingBugstopper], [pull/363]**

  This automates our signing and notarization process when releasing MacOS
  binaries. This is especially necessary to install and run Rover on latest
  M1s and Big Sur.

  [EverlastingBugstopper]: https://github.com/EverlastingBugstopper
  [pull/363]: https://github.com/apollographql/rover/pull/363

- **Test, build and release on ubuntu-16.04 - [abernix], [pull/381]**

  This pins us to Ubuntu 16.04 which ships with glib 2.19. This should allow
  us to work with a wider range of operating systems than the newer glib
  that we get with Ubuntu 20.04, which is ubuntu-latest on GitHub Actions
  Virtual Environments (which resulted in a Rover that wouldn't run on
  Ubuntu 18.04).

  Ubuntu 16.04 is LTS until April 2024, and is still receiving active
  updates through the LTS program.

  [abernix]: https://github.com/abernix
  [pull/381]: https://github.com/apollographql/rover/pull/381

- **Cache Rust artifacts in CI linter job- [EverlastingBugstopper], [pull/365]**

  The rest of our GitHub actions workflows pull from the cache to take
  advantage of Rust's incremental compilation. We now do this for clippy
  too so it finishes (and fails) faster.

  [EverlastingBugstopper]: https://github.com/EverlastingBugstopper
  [pull/365]: https://github.com/apollographql/rover/pull/365

- **Addresses new clippy 1.51 warning - [EverlastingBugstopper], [pull/364]**

  Addresses some stylistic problems noticed by the new version of our linter [clippy](https://github.com/rust-lang/rust-clippy/blob/master/CHANGELOG.md#rust-151)

  [EverlastingBugstopper]: https://github.com/EverlastingBugstopper
  [pull/364]: https://github.com/apollographql/rover/pull/364

## 📚 Documentation
- **Update documentation for 0.0.5 release- [JakeDawkins] [StephenBarlow] [EverlastingBugstopper], [pull/389]**

  Documents recent additions to Rover in detail, including `rover supergraph
  compose`, `rover subgraph introspect` and `rover graph introspect`.

  [JakeDawkins]: https://github.com/JakeDawkins
  [EverlastingBugstopper]: https://github.com/EverlastingBugstopper
  [StephenBarlow]: https://github.com/StephenBarlow
  [pull/389]: https://github.com/apollographql/rover/pull/389

# [0.0.4] - 2021-03-23

> Important: Two breaking changes below, indicated by **❗ BREAKING ❗**

## 🚀 Features

- **Core schema building capabilities - [EverlastingBugstopper], [pull/340]**

  Adds a new command, `rover core build` to handle building 
  [core schema documents](https://specs.apollo.dev/#core-schemas)
  from multiple subgraph schemas. This also adds a new config format to support
  this command in YAML. Currently, this is only documented in [pull/340].

  [EverlastingBugstopper]: https://github.com/EverlastingBugstopper
  [pull/340]: https://github.com/apollographql/rover/pull/340

- **Adds introspection ability for graphs - [lrlna], [issue/180] [issue/171] [pull/283]**

  A new command, `rover graph introspect` has been added, usable for introspecting
  graphs (not subgraphs). This command accepts endpoint [headers] for making the
  introspection request (if required) and outputs SDL to stdout.

  [lrlna]: https://github.com/lrlna
  [pull/283]: https://github.com/apollographql/rover/pull/283
  [issue/180]: https://github.com/apollographql/rover/issues/180
  [issue/171]: https://github.com/apollographql/rover/issues/171
  [headers]: https://github.com/apollographql/rover/pull/351

## ❗ BREAKING ❗

- **Rename `push` to `publish` everywhere - [JakeDawkins], [issue/344] [pull/347]**

  "Publish" is a more correct name for what these commands do. We wanted to be
  extra clear about its name matching its functionality, so any usage of `push`
  commands should now be `publish`.

  [JakeDawkins]: https://github.com/JakeDawkins
  [pull/347]: https://github.com/apollographql/rover/pull/347
  [issue/344]: https://github.com/apollographql/rover/issues/344

- **Rename `committer` to `author` - [EverlastingBugstopper], [issue/338] [pull/339]**

  Note: This is only  breaking change if you were previously using the `APOLLO_VCS_COMMITTER` 
  env variable. If so, migrate by changing that environment variable to `APOLLO_VCS_AUTHOR`.

  Changes the underlying git context implementation to report the `author` of a commit rather than a `committer`. This is primarily intended to properly link the real author with a commit in Apollo Studio.

  [EverlastingBugstopper]: https://github.com/EverlastingBugstopper
  [pull/339]: https://github.com/apollographql/rover/pull/339
  [issue/338]: https://github.com/apollographql/rover/issues/338

## 🐛 Fixes

- **Output composition errors to stderr - [EverlastingBugstopper], [pull/335]**

  There was an incorrect usage of `tracing::error`, causing composition errors
  to not show up when expected. This change unifies this error printing with the
  rest of the project.

  [EverlastingBugstopper]: https://github.com/EverlastingBugstopper
  [pull/335]: https://github.com/apollographql/rover/pull/335

## 🛠 Maintenance

- **Auto-bump versions in install scripts - [EverlastingBugstopper], [pull/332]**

  Added auto version bumping in the build script, so there's no chance the Rover
  team will miss this important step in the release process.

  [EverlastingBugstopper]: https://github.com/EverlastingBugstopper
  [pull/332]: https://github.com/apollographql/rover/pull/332

- **Don't print by default for automatic update checks - [EverlastingBugstopper], [pull/342]**

  When Rover automatically checks for updates every 24 hours, it no longer will
  print if there is no update available. It will still print for manual checks
  and if Rover is out of date.

  [EverlastingBugstopper]: https://github.com/EverlastingBugstopper
  [pull/342]: https://github.com/apollographql/rover/pull/342

- **Add metadata to `Cargo.toml` - [EverlastingBugstopper], [pull/346]**

  In preparation for future releases to [crates.io](https://crates.io), we've
  added relevant metadata to the Cargo.toml file for the project.

  [EverlastingBugstopper]: https://github.com/EverlastingBugstopper
  [pull/346]: https://github.com/apollographql/rover/pull/346

## 📚 Documentation

- **Adds `APOLLO_HOME` variable to docs - [EverlastingBugstopper], [pull/341]**

  `APOLLO_HOME` is the override variable for Rover's parent directory, where the
  binary lives. This was previously undocumented, but now it's not!

  [EverlastingBugstopper]: https://github.com/EverlastingBugstopper
  [pull/341]: https://github.com/apollographql/rover/pull/341



# [0.0.3] - 2021-03-09

## 🚀 Features

- **❗ BREAKING ❗ Squash `config show` functionality into `config whoami` - [EverlastingBugstopper], [issue/274] [pull/323]**

  Since the only thing that `rover config show` did was show the saved api key,
  it made sense to squash that functionality into the `whoami` command. We decided
  that we'd prefer not to ever expose the full api key to stdout (you can still
  find it in the saved config file), but we still show the first and last 4 
  characters of it to help with debugging.

  [EverlastingBugstopper]: https://github.com/EverlastingBugstopper
  [pull/323]: https://github.com/apollographql/rover/pull/323
  [issue/274]: https://github.com/apollographql/rover/issues/274

- **Add api key origin to `whoami` command - [EverlastingBugstopper], [issue/273] [pull/307]**

  The `whoami` command, which is used to verify api keys and help with debugging now
  shows where that key came from, either a `--profile` or the `APOLLO_KEY` env variable.

  [EverlastingBugstopper]: https://github.com/EverlastingBugstopper
  [pull/307]: https://github.com/apollographql/rover/pull/307
  [issue/273]: https://github.com/apollographql/rover/issues/273

- **`rover docs` commands to make viewing documentation easier - [EverlastingBugstopper], [issue/308] [pull/314]**

  To make it easier to find and navigate Rover's docs, we added two commands: 
  `rover docs list` to list helpful docs pages and `rover docs open` to open a
  docs page in the browser.

  [EverlastingBugstopper]: https://github.com/EverlastingBugstopper
  [pull/314]: https://github.com/apollographql/rover/pull/314
  [issue/308]: https://github.com/apollographql/rover/issues/308

- **Better errors and suggestions for invalid variants - [EverlastingBugstopper], [issue/208] [pull/316]**

  Previously, Rover would tell you if you tried accessing an invalid variant, 
  but couldn't provide any recommendations. This adds recommendations for simple
  typos, lists available variants for graphs with small numbers of variants, and
  provides a link to view variants in Apollo Studio for graphs with many variants.

  [EverlastingBugstopper]: https://github.com/EverlastingBugstopper
  [pull/316]: https://github.com/apollographql/rover/pull/316
  [issue/208]: https://github.com/apollographql/rover/issues/208

- **Remove the need to reload terminal after install - [EverlastingBugstopper], [issue/212] [pull/318]**
  
  Rather than asking users to reload their terminal after install, we do the
  extra work of sourcing Rover's env file after install, preventing linux users
  from having to do that or reload the terminal themselves.

  [EverlastingBugstopper]: https://github.com/EverlastingBugstopper
  [pull/318]: https://github.com/apollographql/rover/pull/318
  [issue/212]: https://github.com/apollographql/rover/issues/212

- **Rover automatically checks for updates - [JakeDawkins], [issue/296] [pull/319]**

  Every 24 hours, Rover will automatically check for new releases and let you know.
  You can also run the `rover update check` command to manually check for updates.
  If an update is available, Rover warns once per day at most and provides a link
  to the docs for update instructions.

  [JakeDawkins]: https://github.com/JakeDawkins
  [pull/319]: https://github.com/apollographql/rover/pull/319
  [issue/296]: https://github.com/apollographql/rover/issues/296

- **Update installers to be consistent and not require version variables - [JakeDawkins], [issue/88] [pull/324]**

  This provides a consistent experience when installing Rover. When running the
  linux install script, you no longer are required to pass a `VERSION`, but still
  may if you want to download an older version. The windows installer now supports
  the same `$Env:VERSION` environment variable for similar overrides. By default,
  installer scripts will download the version of rover released with that version
  of the script.

  [JakeDawkins]: https://github.com/JakeDawkins
  [pull/324]: https://github.com/apollographql/rover/pull/324
  [issue/88]: https://github.com/apollographql/rover/issues/88

- **Verify paths are all valid utf-8 - [EverlastingBugstopper], [pull/326]**

  Just to make our code more safe and easier to maintain, we now check and make
  sure paths are all valid utf-8 to make sure any non utf-8 paths won't cause unexpected issues.

  [EverlastingBugstopper]: https://github.com/EverlastingBugstopper
  [pull/326]: https://github.com/apollographql/rover/pull/326

## 🐛 Fixes

- **Consistently refer to configuration instead of config in error messages - [EverlastingBugstopper], [pull/306]**

  [EverlastingBugstopper]: https://github.com/EverlastingBugstopper
  [pull/306]: https://github.com/apollographql/rover/pull/306

## 🛠 Maintenance

- **Move all build-time checks for env variables to util - [EverlastingBugstopper], [pull/310]**

  Having a bunch of `env!` macros across the codebase is just less beautiful and
  maintainable than having them in one utility file. This PR just moves all of those
  calls, looking up `CARGO_ENV_*` environment variables to a single place.

  [EverlastingBugstopper]: https://github.com/EverlastingBugstopper
  [pull/310]: https://github.com/apollographql/rover/pull/310

- **Make output tables prettier - [EverlastingBugstopper], [pull/315]**

  Replaces the characters in table borders with characters that show fewer &
  smaller gaps to make tables look a little more polished :)

  [EverlastingBugstopper]: https://github.com/EverlastingBugstopper
  [pull/315]: https://github.com/apollographql/rover/pull/315

- **Add test to make sure install scripts never change names/paths - [EverlastingBugstopper], [pull/321]**

  This adds a simple test to make sure we don't move or rename install scripts
  on accident in the future, since that would be a major breaking change.

  [EverlastingBugstopper]: https://github.com/EverlastingBugstopper
  [pull/321]: https://github.com/apollographql/rover/pull/321

## 📚 Documentation

- **Instructions for using Rover in CircleCI and GitHub Actions - [JakeDawkins], [issue/245] [pull/329]**

  Some CI providers require a couple of additional steps to get Rover installed
  and working. These docs help get Rover working with linux setups in GitHub
  Actions and CircleCI.

  [JakeDawkins]: https://github.com/JakeDawkins
  [pull/329]: https://github.com/apollographql/rover/pull/329
  [issue/245]: https://github.com/apollographql/rover/issues/245


# [0.0.2] - 2021-02-23

## 🚀 Features

- **Better logging experience - [EverlastingBugstopper], [pull/263]**

  When passing `--log debug`, the logs are now pretty printed with their call location.

  Additionally, progress messages are no longer printed with an `INFO` prefix on every line,
  messages are displayed to the user with no mess and no fuss.

  [EverlastingBugstopper]: https://github.com/EverlastingBugstopper
  [pull/263]: https://github.com/apollographql/rover/pull/263

- **Add useful info to debug logs - [EverlastingBugstopper], [pull/268]**

  When running Rover with `--log debug`, you can now see which environment variables are being used
  and the raw JSON payload returned by the Apollo Studio API.

  [EverlastingBugstopper]: https://github.com/EverlastingBugstopper
  [pull/268]: https://github.com/apollographql/rover/pull/268

- **Provide a better error message for malformed API Keys - [EverlastingBugstopper], [issue/215] [pull/275]**

  Before, if you passed a malformed API key, the error message was "406: Not Acceptable", since that's
  what the Apollo Studio API returned. Rover now provides you with a
  much more actionable error message.

  [EverlastingBugstopper]: https://github.com/EverlastingBugstopper
  [pull/275]: https://github.com/apollographql/rover/pull/275
  [issue/215]: https://github.com/apollographql/rover/issues/215

- **Add support for M1 Macbooks - [EverlastingBugstopper], [issue/295] [pull/297]/[pull/300]**

  Big Sur allows the new M1 Macbooks to run code compiled for the `x86_64` architecture in emulation
  mode, even though the machines themselves have an `arm64` architecture. We have updated
  our `curl | sh` installer and our `npm` installer to reflect this, and anybody running Big Sur
  on the new M1 machines can now install and use Rover.

  [EverlastingBugstopper]: https://github.com/EverlastingBugstopper
  [pull/297]: https://github.com/apollographql/rover/pull/297
  [pull/300]: https://github.com/apollographql/rover/pull/300
  [issue/295]: https://github.com/apollographql/rover/issues/295

- **Add a `> ` prompt to the `rover config auth` command - [EverlastingBugstopper], [issue/279] [pull/281]**

  It was a bit confusing to be presented with a blank line after running `rover config auth`.
  To make it more clear that this is a prompt for an API key, we now print `> ` at the beginning
  of the prompt.

  [EverlastingBugstopper]: https://github.com/EverlastingBugstopper
  [pull/281]: https://github.com/apollographql/rover/pull/281
  [issue/279]: https://github.com/apollographql/rover/issues/279

- **Add a friendlier message for the case of no config profiles - [JakeDawkins], [issue/202] [pull/303]**

  The new user experience, where there are no config profiles found, was a little cryptic.
  To make it easier to understand what the problem is, we added a friendly error message
  asking the user to run `rover config auth`.

  [JakeDawkins]: https://github.com/JakeDawkins
  [pull/303]: https://github.com/apollographql/rover/pull/303
  [issue/202]: https://github.com/apollographql/rover/issues/202

- **Output Service title for graph keys in whoami command - [lrlna], [issue/280] [pull/299]**

  `rover config whoami` was displaying `Name` information which was unclear
  in the context of this command. Instead of `Name`, we are now displaying
  `Service title` information for graph keys, and omitting `Name` and
  `Service Title` for user keys, as the already existing information provides
  enough information for `User`.

  [lrlna]: https://github.com/lrlna
  [pull/299]: https://github.com/apollographql/rover/pull/299
  [issue/280]: https://github.com/apollographql/rover/issues/280

## 🐛 Fixes

- **Allow Rover to be used outside the context of a git repository - [JakeDawkins], [issue/271] [pull/282]**

  [JakeDawkins]: https://github.com/JakeDawkins
  [pull/282]: https://github.com/apollographql/rover/pull/282
  [issue/271]: https://github.com/apollographql/rover/issues/271

- **Always use the shorthand ref when generating Git Context - [lrlna], [pull/255]**

  Rover now computes the shorthand ref and specifies that as the "branch", even
  if the specific ref is not necessarily a branch (such as a tag).

  [lrlna]: https://github.com/lrlna
  [pull/255]: https://github.com/apollographql/rover/pull/255

- **Do not send telemetry events for dev builds - [EverlastingBugstopper], [pull/258]**

  [EverlastingBugstopper]: https://github.com/EverlastingBugstopper
  [pull/258]: https://github.com/apollographql/rover/pull/258

- **Fix a typo in the README - [abernix], [pull/269]**

  `s/Rover co[ma]{3}nds to interact/Rover commands to interact/`

  [abernix]: https://github.com/abernix
  [pull/269]: https://github.com/apollographql/rover/pull/269

## 🛠 Maintenance

- **Address latest style suggestions (clippy) - [lrlna], [pull/267]**

  A new version of [clippy](https://rust-lang.github.io/rust-clippy/rust-1.50.0/index.html)
  gave us some pointers for more idiomatic code style, and we addressed them!

  [lrlna]: https://github.com/lrlna
  [pull/267]: https://github.com/apollographql/rover/pull/267

- **Unify terminal text color dependency - [EverlastingBugstopper], [pull/276]**

  Now we only use `ansi_term` for providing colored text.

  [EverlastingBugstopper]: https://github.com/EverlastingBugstopper
  [pull/276]: https://github.com/apollographql/rover/pull/276

- **Hide API key printing in debug logs - [JakeDawkins], [pull/302]**

  We no longer print a user's api key in the `--log debug` logs when
  saving a key (from `rover config auth`)/

  [JakeDawkins]: https://github.com/JakeDawkins
  [pull/302]: https://github.com/apollographql/rover/pull/302

## 📚 Documentation

- **Document Git Context - [JakeDawkins], [pull/262]**

  We added documentation for how Rover provides Git Context to Apollo Studio.
  You can read all about it [here](https://apollo-cli-docs.netlify.app/docs/rover/configuring/#git-context).

  [JakeDawkins]: https://github.com/JakeDawkins
  [pull/262]: https://github.com/apollographql/rover/pull/262

- **Fix npx usage documentation - [abernix], [pull/270]**

  We updated the docs to show that it is necessary to pass 
  `--package @apollo/rover` each time Rover is invoked through `npx`.

  [abernix]: https://github.com/abernix
  [pull/270]: https://github.com/apollographql/rover/pull/270

- **Update layout of Rover's intro article - [StephenBarlow], [pull/259]**

  The intro article in Rover's docs were reordered to put the info about the Public preview
  towards the bottom of the page, so more relevant information is no longer below the fold.

  [StephenBarlow]: https://github.com/StephenBarlow
  [pull/259]: https://github.com/apollographql/rover/pull/259
# [0.0.1] - 2021-02-09

**Initial beta release.** Please visit [our documentation page](https://apollographql.com/docs/rover/) for information on usage.<|MERGE_RESOLUTION|>--- conflicted
+++ resolved
@@ -33,12 +33,11 @@
 
 ## 🚀 Features
 
-<<<<<<< HEAD
 - **Adds link to the Apollo CLI -> Rover migration guide in `rover docs open` - [EverlastingBugstopper], [pull/492]**
 
   [EverlastingBugstopper]: https://github.com/EverlastingBugstopper
   [pull/492]: https://github.com/apollographql/rover/pull/492
-=======
+
 - **`--routing-url` is now an optional argument to `rover subgraph publish` - [EverlastingBusgtopper], [issue/169] [pull/484]**
 
   When publishing a subgraph, it is important to include a routing URL for that subgraph, so your graph router
@@ -50,7 +49,6 @@
   [EverlastingBusgtopper]: https://github.com/EverlastingBusgtopper
   [pull/484]: https://github.com/apollographql/rover/pull/484
   [issue/169]: https://github.com/apollographql/rover/issues/169
->>>>>>> f4e536e6
 
 ## 🐛 Fixes
 ## 🛠 Maintenance
