[package]
name = "xtask"
version = "0.1.0"
authors = ["Apollo Developers <opensource@apollographql.com>"]
edition = "2021"

publish = false

[dependencies]
apollo-federation-types = { workspace = true }
assert_fs = { workspace = true }
anyhow = { workspace = true }
base64 = { workspace = true }
camino = { workspace = true }
cargo_metadata = { workspace = true }
clap = { workspace = true, features = ["color", "derive", "env"] }
console = { workspace = true }
http = { workspace = true }
flate2 = { workspace = true }
futures = { workspace = true }
lazy_static = { workspace = true }
rover-std = { workspace = true }
rover-client = { workspace = true }
serde_yaml = { workspace = true }
serde_json = { workspace = true }
tar = { workspace = true }
regex = { workspace = true }
reqwest = { workspace = true, features = ["blocking", "native-tls", "json"] }
semver = { workspace = true }
serde = { workspace = true, features = ["derive"] }
serde_json_traversal = { workspace = true }
shell-candy = { workspace = true }
tempfile = { workspace = true }
<<<<<<< HEAD
tokio = { workspace = true, features = ["rt", "macros"] }
=======
tokio = { workspace = true, features = ["rt", "rt-multi-thread"] }
>>>>>>> 17066fd9
tokio-stream = { workspace = true }
uuid = { workspace = true, features = ["v4"] }
which = { workspace = true }
zip = { workspace = true }
octocrab = "0.38.0"

[target.'cfg(not(windows))'.dependencies]
lychee-lib = { version = "0.15", features = ["vendored-openssl"] }

[dev-dependencies]
mockito = "1.4.0"
rstest = { workspace = true }
speculoos = { workspace = true }<|MERGE_RESOLUTION|>--- conflicted
+++ resolved
@@ -31,11 +31,7 @@
 serde_json_traversal = { workspace = true }
 shell-candy = { workspace = true }
 tempfile = { workspace = true }
-<<<<<<< HEAD
-tokio = { workspace = true, features = ["rt", "macros"] }
-=======
-tokio = { workspace = true, features = ["rt", "rt-multi-thread"] }
->>>>>>> 17066fd9
+tokio = { workspace = true, features = ["rt", "rt-multi-thread", "macros"] }
 tokio-stream = { workspace = true }
 uuid = { workspace = true, features = ["v4"] }
 which = { workspace = true }
