--- conflicted
+++ resolved
@@ -1,78 +1,44 @@
 use anyhow::{anyhow, Result};
-<<<<<<< HEAD
 use camino::{Utf8Path, Utf8PathBuf};
+use clap::ValueEnum;
 
-use std::{collections::HashMap, env::consts, fmt, str::FromStr};
+use std::{collections::HashMap, env::consts, fmt};
 
 use crate::utils::{PKG_PROJECT_NAME, PKG_PROJECT_ROOT};
-
-pub(crate) const TARGET_LINUX_UNKNOWN_MUSL: &str = "x86_64-unknown-linux-musl";
-pub(crate) const TARGET_LINUX_UNKNOWN_GNU: &str = "x86_64-unknown-linux-gnu";
-pub(crate) const TARGET_LINUX_ARM: &str = "aarch64-unknown-linux-gnu";
-pub(crate) const TARGET_WINDOWS_MSVC: &str = "x86_64-pc-windows-msvc";
-pub(crate) const TARGET_MACOS_AMD64: &str = "x86_64-apple-darwin";
-pub(crate) const TARGET_MACOS_ARM: &str = "aarch64-apple-darwin";
-const BREW_OPT: &[&str] = &["/usr/local/opt", "/opt/homebrew/Cellar"];
-
-pub(crate) const POSSIBLE_TARGETS: [&str; 6] = [
-    TARGET_LINUX_UNKNOWN_MUSL,
-    TARGET_LINUX_UNKNOWN_GNU,
-    TARGET_LINUX_ARM,
-    TARGET_WINDOWS_MSVC,
-    TARGET_MACOS_AMD64,
-    TARGET_MACOS_ARM,
-];
-
-#[derive(Debug, PartialEq, Clone)]
-pub(crate) enum Target {
-    LinuxUnknownMusl,
-    LinuxUnknownGnu,
-    LinuxAarch64,
-    WindowsMsvc,
-    MacOSAmd64,
-    MacOSAarch64,
-=======
-use camino::Utf8Path;
-use clap::ValueEnum;
-
-use std::{collections::HashMap, fmt};
 
 const BREW_OPT: &[&str] = &["/usr/local/opt", "/opt/homebrew/Cellar"];
 
 #[derive(ValueEnum, Debug, PartialEq, Clone)]
 pub(crate) enum Target {
     #[value(name = "x86_64-unknown-linux-musl")]
-    MuslLinux,
+    LinuxUnknownMusl,
 
     #[clap(name = "x86_64-unknown-linux-gnu")]
-    GnuLinux,
+    LinuxUnknownGnu,
+
+    #[clap(name = "aarch64-unknown-linux-gnu")]
+    LinuxAarch64,
 
     #[clap(name = "x86_64-pc-windows-msvc")]
-    Windows,
+    WindowsMsvc,
 
     #[clap(name = "x86_64-apple-darwin")]
-    MacOS,
+    MacOSAmd64,
+
+    #[clap(name = "aarch64-apple-darwin")]
+    MacOSAarch64,
 
     #[clap(skip)]
->>>>>>> 43f3a1f6
     Other,
 }
 
 impl Target {
-<<<<<<< HEAD
     pub(crate) fn get_cargo_args(&self) -> Vec<String> {
-        let mut target_args = Vec::new();
-        if !self.is_other() {
-            target_args.push("--target".to_string());
-            target_args.push(self.to_string());
-=======
-    pub(crate) fn get_args(&self) -> Vec<String> {
-        let mut args = vec![];
+        let mut target_args = vec![];
 
         if let Some(possible_value) = self.to_possible_value() {
-            args.push("--target".to_string());
-            args.push(possible_value.get_name().to_string());
->>>>>>> 43f3a1f6
+            target_args.push("--target".to_string());
+            target_args.push(possible_value.get_name().to_string());
         }
 
         if !self.composition_js() {
@@ -171,40 +137,11 @@
     }
 }
 
-<<<<<<< HEAD
-impl FromStr for Target {
-    type Err = anyhow::Error;
-
-    fn from_str(input: &str) -> Result<Self, Self::Err> {
-        match input {
-            TARGET_LINUX_UNKNOWN_MUSL => Ok(Self::LinuxUnknownMusl),
-            TARGET_LINUX_UNKNOWN_GNU => Ok(Self::LinuxUnknownGnu),
-            TARGET_LINUX_ARM => Ok(Self::LinuxAarch64),
-            TARGET_WINDOWS_MSVC => Ok(Self::WindowsMsvc),
-            TARGET_MACOS_AMD64 => Ok(Self::MacOSAmd64),
-            TARGET_MACOS_ARM => Ok(Self::MacOSAarch64),
-            _ => Ok(Self::Other),
-        }
-    }
-}
-
-impl fmt::Display for Target {
-    fn fmt(&self, f: &mut fmt::Formatter<'_>) -> fmt::Result {
-        let msg = match &self {
-            Target::LinuxUnknownMusl => TARGET_LINUX_UNKNOWN_MUSL,
-            Target::LinuxUnknownGnu => TARGET_LINUX_UNKNOWN_GNU,
-            Target::LinuxAarch64 => TARGET_LINUX_ARM,
-            Target::WindowsMsvc => TARGET_WINDOWS_MSVC,
-            Target::MacOSAmd64 => TARGET_MACOS_AMD64,
-            Target::MacOSAarch64 => TARGET_MACOS_ARM,
-            Target::Other => "unknown-target",
-=======
 impl fmt::Display for Target {
     fn fmt(&self, f: &mut fmt::Formatter<'_>) -> fmt::Result {
         let msg = match self.to_possible_value() {
             Some(possible_value) => possible_value.get_name().to_string(),
             None => "unknown-target".to_string(),
->>>>>>> 43f3a1f6
         };
         write!(f, "{}", msg)
     }
