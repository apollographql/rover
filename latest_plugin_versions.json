--- conflicted
+++ resolved
@@ -9,11 +9,7 @@
   "router": {
     "repository": "https://github.com/apollographql/router",
     "versions": {
-<<<<<<< HEAD
       "latest-1": "v1.10.3"
-=======
-      "latest-1": "v1.10.0"
->>>>>>> 43580a3e
     }
   }
 }